--- conflicted
+++ resolved
@@ -71,11 +71,7 @@
 	"es",
 	"fr",
 	"hi",
-<<<<<<< HEAD
-	"id", // kilocode_change
-=======
 	"id",
->>>>>>> 23bbad04
 	"it",
 	"ja",
 	"ko",
