--- conflicted
+++ resolved
@@ -6,13 +6,8 @@
  * ExperimentId
  */
 
-<<<<<<< HEAD
-const kilocodeExperimentIds = ["inlineAssist"] as const // kilocode_change
+const kilocodeExperimentIds = ["morphFastApply", "inlineAssist"] as const
 export const experimentIds = ["powerSteering", "multiFileApplyDiff", "preventFocusDisruption"] as const
-=======
-const kilocodeExperimentIds = ["morphFastApply", "inlineAssist"] as const
-export const experimentIds = ["powerSteering", "multiFileApplyDiff"] as const
->>>>>>> 2e5a63a1
 
 export const experimentIdsSchema = z.enum([...experimentIds, ...kilocodeExperimentIds])
 
