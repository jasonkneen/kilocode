--- conflicted
+++ resolved
@@ -1,23 +1,9 @@
 import * as assert from "assert"
 import * as vscode from "vscode"
 
-<<<<<<< HEAD
-import { Package } from "@roo-code/types"
-
 suite("Kilo Code Extension", () => {
-=======
-suite("Roo Code Extension", () => {
->>>>>>> 582a117a
 	test("Commands should be registered", async () => {
 		const expectedCommands = [
-			"kilo-code.plusButtonClicked",
-			"kilo-code.historyButtonClicked",
-			"kilo-code.popoutButtonClicked",
-			"kilo-code.settingsButtonClicked",
-			"kilo-code.openInNewTab",
-			"kilo-code.explainCode",
-			"kilo-code.fixCode",
-			"kilo-code.improveCode",
 			"SidebarProvider.open",
 			"SidebarProvider.focus",
 			"SidebarProvider.resetViewLocation",
@@ -25,7 +11,6 @@
 			"SidebarProvider.removeView",
 			"activationCompleted",
 			"plusButtonClicked",
-			"mcpButtonClicked",
 			"promptsButtonClicked",
 			"popoutButtonClicked",
 			"openInNewTab",
@@ -48,10 +33,10 @@
 			"terminalExplainCommand",
 		]
 
-		const commands = new Set((await vscode.commands.getCommands(true)).filter((cmd) => cmd.startsWith("roo-cline")))
+		const commands = new Set((await vscode.commands.getCommands(true)).filter((cmd) => cmd.startsWith("kilo-code")))
 
 		for (const command of expectedCommands) {
-			assert.ok(commands.has(`roo-cline.${command}`), `Command ${command} should be registered`)
+			assert.ok(commands.has(`kilo-code.${command}`), `Command ${command} should be registered`)
 		}
 	})
 })