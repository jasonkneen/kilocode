--- conflicted
+++ resolved
@@ -2,15 +2,9 @@
 	"name": "kilo-code",
 	"displayName": "%extension.displayName%",
 	"description": "%extension.description%",
-<<<<<<< HEAD
 	"publisher": "kilocode",
 	"version": "4.47.0",
 	"icon": "assets/icons/logo-outline-black.png",
-=======
-	"publisher": "RooVeterinaryInc",
-	"version": "3.22.4",
-	"icon": "assets/icons/icon.png",
->>>>>>> db07ff56
 	"galleryBanner": {
 		"color": "#FFFFFF",
 		"theme": "light"
@@ -141,9 +135,8 @@
 				"icon": "$(server)"
 			},
 			{
-<<<<<<< HEAD
 				"command": "kilo-code.importSettings",
-				"title": "Import Settings",
+				"title": "%command.importSettings.title%",
 				"category": "%configuration.title%"
 			},
 			{
@@ -158,9 +151,6 @@
 			},
 			{
 				"command": "kilo-code.historyButtonClicked",
-=======
-				"command": "roo-cline.historyButtonClicked",
->>>>>>> db07ff56
 				"title": "%command.history.title%",
 				"icon": "$(history)"
 			},
@@ -175,16 +165,7 @@
 				"icon": "$(link-external)"
 			},
 			{
-<<<<<<< HEAD
 				"command": "kilo-code.settingsButtonClicked",
-=======
-				"command": "roo-cline.accountButtonClicked",
-				"title": "Account",
-				"icon": "$(account)"
-			},
-			{
-				"command": "roo-cline.settingsButtonClicked",
->>>>>>> db07ff56
 				"title": "%command.settings.title%",
 				"icon": "$(settings-gear)"
 			},
@@ -244,16 +225,7 @@
 				"category": "%configuration.title%"
 			},
 			{
-<<<<<<< HEAD
 				"command": "kilo-code.focusChatInput",
-=======
-				"command": "roo-cline.importSettings",
-				"title": "%command.importSettings.title%",
-				"category": "%configuration.title%"
-			},
-			{
-				"command": "roo-cline.focusInput",
->>>>>>> db07ff56
 				"title": "%command.focusInput.title%",
 				"category": "%configuration.title%"
 			},
@@ -344,60 +316,34 @@
 					"when": "view == kilo-code.SidebarProvider"
 				},
 				{
-<<<<<<< HEAD
 					"command": "kilo-code.promptsButtonClicked",
-=======
-					"command": "roo-cline.mcpButtonClicked",
->>>>>>> db07ff56
 					"group": "navigation@2",
 					"when": "view == kilo-code.SidebarProvider"
 				},
 				{
-<<<<<<< HEAD
 					"command": "kilo-code.historyButtonClicked",
-=======
-					"command": "roo-cline.marketplaceButtonClicked",
->>>>>>> db07ff56
 					"group": "navigation@3",
 					"when": "view == kilo-code.SidebarProvider"
 				},
 				{
-<<<<<<< HEAD
 					"command": "kilo-code.profileButtonClicked",
-=======
-					"command": "roo-cline.historyButtonClicked",
->>>>>>> db07ff56
 					"group": "navigation@4",
 					"when": "view == kilo-code.SidebarProvider"
 				},
 				{
-<<<<<<< HEAD
 					"command": "kilo-code.settingsButtonClicked",
-=======
-					"command": "roo-cline.popoutButtonClicked",
->>>>>>> db07ff56
 					"group": "navigation@5",
 					"when": "view == kilo-code.SidebarProvider"
 				},
 				{
-<<<<<<< HEAD
 					"command": "kilo-code.popoutButtonClicked",
-=======
-					"command": "roo-cline.accountButtonClicked",
->>>>>>> db07ff56
 					"group": "navigation@6",
 					"when": "view == kilo-code.SidebarProvider"
 				},
 				{
-<<<<<<< HEAD
 					"command": "kilo-code.helpButtonClicked",
 					"group": "navigation@7",
 					"when": "false && view == kilo-code.SidebarProvider"
-=======
-					"command": "roo-cline.settingsButtonClicked",
-					"group": "navigation@7",
-					"when": "view == roo-cline.SidebarProvider"
->>>>>>> db07ff56
 				}
 			],
 			"editor/title": [
@@ -407,43 +353,26 @@
 					"when": "activeWebviewPanelId == kilo-code.TabPanelProvider"
 				},
 				{
-<<<<<<< HEAD
 					"command": "kilo-code.promptsButtonClicked",
-=======
-					"command": "roo-cline.mcpButtonClicked",
->>>>>>> db07ff56
 					"group": "navigation@2",
 					"when": "activeWebviewPanelId == kilo-code.TabPanelProvider"
 				},
 				{
-<<<<<<< HEAD
 					"command": "kilo-code.historyButtonClicked",
-=======
-					"command": "roo-cline.marketplaceButtonClicked",
->>>>>>> db07ff56
 					"group": "navigation@3",
 					"when": "activeWebviewPanelId == kilo-code.TabPanelProvider"
 				},
 				{
-<<<<<<< HEAD
 					"command": "kilo-code.popoutButtonClicked",
-=======
-					"command": "roo-cline.historyButtonClicked",
->>>>>>> db07ff56
 					"group": "navigation@4",
 					"when": "activeWebviewPanelId == kilo-code.TabPanelProvider"
 				},
 				{
-<<<<<<< HEAD
 					"command": "kilo-code.settingsButtonClicked",
-=======
-					"command": "roo-cline.accountButtonClicked",
->>>>>>> db07ff56
 					"group": "navigation@5",
 					"when": "activeWebviewPanelId == kilo-code.TabPanelProvider"
 				},
 				{
-<<<<<<< HEAD
 					"command": "kilo-code.helpButtonClicked",
 					"group": "navigation@6",
 					"when": "activeWebviewPanelId == kilo-code.TabPanelProvider"
@@ -460,11 +389,6 @@
 					"command": "kilo-code.generateCommitMessage",
 					"when": "scmProvider == git",
 					"group": "navigation"
-=======
-					"command": "roo-cline.settingsButtonClicked",
-					"group": "navigation@6",
-					"when": "activeWebviewPanelId == roo-cline.TabPanelProvider"
->>>>>>> db07ff56
 				}
 			]
 		},
@@ -514,14 +438,11 @@
 					"type": "string",
 					"default": "",
 					"description": "%settings.customStoragePath.description%"
-<<<<<<< HEAD
-=======
-				},
-				"roo-cline.enableCodeActions": {
+				},
+				"kilo-code.enableCodeActions": {
 					"type": "boolean",
 					"default": true,
 					"description": "%settings.enableCodeActions.description%"
->>>>>>> db07ff56
 				}
 			}
 		}
