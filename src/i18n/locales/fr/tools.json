{
	"readFile": {
		"linesRange": " (lignes {{start}}-{{end}})",
		"linesFromToEnd": " (lignes {{start}}-fin)",
		"linesFromStartTo": " (lignes 1-{{end}})",
		"definitionsOnly": " (définitions uniquement)",
		"maxLines": " (max {{max}} lignes)"
	},
<<<<<<< HEAD
	"toolRepetitionLimitReached": "Kilo Code semble être bloqué dans une boucle, tentant la même action ({{toolName}}) de façon répétée. Cela pourrait indiquer un problème avec sa stratégie actuelle. Envisage de reformuler la tâche, de fournir des instructions plus spécifiques ou de le guider vers une approche différente."
=======
	"toolRepetitionLimitReached": "Roo semble être bloqué dans une boucle, tentant la même action ({{toolName}}) de façon répétée. Cela pourrait indiquer un problème avec sa stratégie actuelle. Envisage de reformuler la tâche, de fournir des instructions plus spécifiques ou de le guider vers une approche différente.",
	"codebaseSearch": {
		"approval": "Recherche de '{{query}}' dans la base de code..."
	}
>>>>>>> 582a117a
}<|MERGE_RESOLUTION|>--- conflicted
+++ resolved
@@ -6,12 +6,8 @@
 		"definitionsOnly": " (définitions uniquement)",
 		"maxLines": " (max {{max}} lignes)"
 	},
-<<<<<<< HEAD
-	"toolRepetitionLimitReached": "Kilo Code semble être bloqué dans une boucle, tentant la même action ({{toolName}}) de façon répétée. Cela pourrait indiquer un problème avec sa stratégie actuelle. Envisage de reformuler la tâche, de fournir des instructions plus spécifiques ou de le guider vers une approche différente."
-=======
-	"toolRepetitionLimitReached": "Roo semble être bloqué dans une boucle, tentant la même action ({{toolName}}) de façon répétée. Cela pourrait indiquer un problème avec sa stratégie actuelle. Envisage de reformuler la tâche, de fournir des instructions plus spécifiques ou de le guider vers une approche différente.",
+	"toolRepetitionLimitReached": "Kilo Code semble être bloqué dans une boucle, tentant la même action ({{toolName}}) de façon répétée. Cela pourrait indiquer un problème avec sa stratégie actuelle. Envisage de reformuler la tâche, de fournir des instructions plus spécifiques ou de le guider vers une approche différente.",
 	"codebaseSearch": {
 		"approval": "Recherche de '{{query}}' dans la base de code..."
 	}
->>>>>>> 582a117a
 }