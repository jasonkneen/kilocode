--- conflicted
+++ resolved
@@ -122,13 +122,11 @@
 			"noResponseBody": "Error de l'API de Cerebras: No hi ha cos de resposta",
 			"completionError": "Error de finalització de Cerebras: {{error}}"
 		},
-<<<<<<< HEAD
 		"qwenCode": {
 			"oauthLoadFailed": "No s'han pogut carregar les credencials OAuth. Si us plau, autentica't primer: {{error}}"
-=======
+		},
 		"roo": {
 			"authenticationRequired": "El proveïdor Roo requereix autenticació al núvol. Si us plau, inicieu sessió a Roo Code Cloud."
->>>>>>> 81cba186
 		},
 		"mode_import_failed": "Ha fallat la importació del mode: {{error}}"
 	},
