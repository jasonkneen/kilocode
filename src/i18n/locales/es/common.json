{
	"extension": {
		"name": "Kilo Code",
		"description": "Asistente de codificación de IA de código abierto para planificar, crear y corregir código."
	},
	"number_format": {
		"thousand_suffix": "k",
		"million_suffix": "m",
		"billion_suffix": "b"
	},
	"feedback": {
		"title": "Comentarios",
		"description": "Nos encantaría escuchar tus comentarios o ayudarte con cualquier problema que estés experimentando.",
		"githubIssues": "Reportar un problema en GitHub",
		"githubDiscussions": "Unirse a las discusiones de GitHub",
		"discord": "Únete a nuestra comunidad de Discord",
		"customerSupport": "Soporte al Cliente"
	},
	"welcome": "¡Bienvenido, {{name}}! Tienes {{count}} notificaciones.",
	"items": {
		"zero": "Sin elementos",
		"one": "Un elemento",
		"other": "{{count}} elementos"
	},
	"confirmation": {
		"reset_state": "¿Estás seguro de que deseas restablecer todo el estado y el almacenamiento secreto en la extensión? Esta acción no se puede deshacer.",
		"delete_config_profile": "¿Estás seguro de que deseas eliminar este perfil de configuración?",
		"delete_custom_mode_with_rules": "¿Estás seguro de que quieres eliminar este modo {scope}?\n\nEsto también eliminará la carpeta de reglas asociada en:\n{rulesFolderPath}"
	},
	"errors": {
		"invalid_data_uri": "Formato de URI de datos no válido",
		"error_copying_image": "Error copiando la imagen: {{errorMessage}}",
		"error_saving_image": "Error guardando la imagen: {{errorMessage}}",
		"error_opening_image": "Error abriendo la imagen: {{error}}",
		"could_not_open_file": "No se pudo abrir el archivo: {{errorMessage}}",
		"could_not_open_file_generic": "¡No se pudo abrir el archivo!",
		"checkpoint_timeout": "Se agotó el tiempo al intentar restaurar el punto de control.",
		"checkpoint_failed": "Error al restaurar el punto de control.",
		"git_not_installed": "Git es necesario para la función de puntos de control. Por favor, instala Git para activar los puntos de control.",
		"no_workspace": "Por favor, abre primero una carpeta de proyecto",
		"update_support_prompt": "Error al actualizar el mensaje de soporte",
		"reset_support_prompt": "Error al restablecer el mensaje de soporte",
		"enhance_prompt": "Error al mejorar el mensaje",
		"get_system_prompt": "Error al obtener el mensaje del sistema",
		"search_commits": "Error al buscar commits",
		"save_api_config": "Error al guardar la configuración de API",
		"create_api_config": "Error al crear la configuración de API",
		"rename_api_config": "Error al renombrar la configuración de API",
		"load_api_config": "Error al cargar la configuración de API",
		"delete_api_config": "Error al eliminar la configuración de API",
		"list_api_config": "Error al obtener la lista de configuraciones de API",
		"update_server_timeout": "Error al actualizar el tiempo de espera del servidor",
		"hmr_not_running": "El servidor de desarrollo local no está en ejecución, HMR no funcionará. Por favor, ejecuta 'npm run dev' antes de lanzar la extensión para habilitar HMR.",
		"retrieve_current_mode": "Error al recuperar el modo actual del estado.",
		"failed_delete_repo": "Error al eliminar el repositorio o rama asociada: {{error}}",
		"failed_remove_directory": "Error al eliminar el directorio de tareas: {{error}}",
		"custom_storage_path_unusable": "La ruta de almacenamiento personalizada \"{{path}}\" no es utilizable, se usará la ruta predeterminada",
		"cannot_access_path": "No se puede acceder a la ruta {{path}}: {{error}}",
		"settings_import_failed": "Error al importar la configuración: {{error}}.",
		"mistake_limit_guidance": "Esto puede indicar un fallo en el proceso de pensamiento del modelo o la incapacidad de usar una herramienta correctamente, lo cual puede mitigarse con orientación del usuario (ej. \"Intenta dividir la tarea en pasos más pequeños\").",
		"violated_organization_allowlist": "Error al ejecutar la tarea: el perfil actual no es compatible con la configuración de tu organización",
		"condense_failed": "Error al condensar el contexto",
		"condense_not_enough_messages": "No hay suficientes mensajes para condensar el contexto de {{prevContextTokens}} tokens. Se requieren al menos {{minimumMessageCount}} mensajes, pero solo {{messageCount}} están disponibles.",
		"condensed_recently": "El contexto se condensó recientemente; se omite este intento",
		"condense_handler_invalid": "El manejador de API para condensar el contexto no es válido",
		"condense_context_grew": "El tamaño del contexto aumentó de {{prevContextTokens}} a {{newContextTokens}} durante la condensación; se omite este intento",
		"url_timeout": "El sitio web tardó demasiado en cargar (timeout). Esto podría deberse a una conexión lenta, un sitio web pesado o que esté temporalmente no disponible. Puedes intentarlo más tarde o verificar si la URL es correcta.",
		"url_not_found": "No se pudo encontrar la dirección del sitio web. Por favor verifica si la URL es correcta e inténtalo de nuevo.",
		"no_internet": "Sin conexión a internet. Por favor verifica tu conexión de red e inténtalo de nuevo.",
		"url_forbidden": "El acceso a este sitio web está prohibido. El sitio puede bloquear el acceso automatizado o requerir autenticación.",
		"url_page_not_found": "La página no fue encontrada. Por favor verifica si la URL es correcta.",
		"url_request_aborted": "La solicitud para obtener la URL fue cancelada. Esto puede ocurrir si el sitio bloquea el acceso automatizado, requiere autenticación o si hay un problema de red. Por favor intenta de nuevo o verifica si la URL es accesible en un navegador normal.",
		"url_fetch_failed": "Error al obtener el contenido de la URL: {{error}}",
		"url_fetch_error_with_url": "Error al obtener contenido para {{url}}: {{error}}",
		"command_timeout": "La ejecución del comando superó el tiempo de espera de {{seconds}} segundos",
		"share_task_failed": "Error al compartir la tarea. Por favor, inténtalo de nuevo.",
		"share_no_active_task": "No hay tarea activa para compartir",
		"share_auth_required": "Se requiere autenticación. Por favor, inicia sesión para compartir tareas.",
		"share_not_enabled": "La compartición de tareas no está habilitada para esta organización.",
		"share_task_not_found": "Tarea no encontrada o acceso denegado.",
		"mode_import_failed": "Error al importar el modo: {{error}}",
		"delete_rules_folder_failed": "Error al eliminar la carpeta de reglas: {{rulesFolderPath}}. Error: {{error}}",
		"command_not_found": "Comando '{{name}}' no encontrado",
		"open_command_file": "Error al abrir el archivo de comandos",
		"delete_command": "Error al eliminar el comando",
		"no_workspace_for_project_command": "No se encontró carpeta de espacio de trabajo para comando de proyecto",
		"command_already_exists": "El comando \"{{commandName}}\" ya existe",
		"create_command_failed": "Error al crear comando",
		"command_template_content": "---\ndescription: \"Breve descripción de lo que hace este comando\"\n---\n\nEste es un nuevo comando slash. Edita este archivo para personalizar el comportamiento del comando.",
		"claudeCode": {
			"processExited": "El proceso de Claude Code terminó con código {{exitCode}}.",
			"errorOutput": "Salida de error: {{output}}",
			"processExitedWithError": "El proceso de Claude Code terminó con código {{exitCode}}. Salida de error: {{output}}",
			"stoppedWithReason": "Claude Code se detuvo por la razón: {{reason}}",
			"apiKeyModelPlanMismatch": "Las claves API y los planes de suscripción permiten diferentes modelos. Asegúrate de que el modelo seleccionado esté incluido en tu plan.",
			"notFound": "Ejecutable de Claude Code '{{claudePath}}' no encontrado.\n\nPor favor instala Claude Code CLI:\n1. Visita {{installationUrl}} para descargar Claude Code\n2. Sigue las instrucciones de instalación para tu sistema operativo\n3. Asegúrate de que el comando 'claude' esté disponible en tu PATH\n4. Alternativamente, configura una ruta personalizada en la configuración de Kilo Code bajo 'Ruta de Claude Code'\n\nError original: {{originalError}}"
		},
		"geminiCli": {
			"oauthLoadFailed": "Error al cargar credenciales OAuth. Por favor autentícate primero: {{error}}",
			"tokenRefreshFailed": "Error al actualizar token OAuth: {{error}}",
			"onboardingTimeout": "La operación de incorporación expiró después de 60 segundos. Inténtalo de nuevo más tarde.",
			"projectDiscoveryFailed": "No se pudo descubrir el ID del proyecto. Asegúrate de estar autenticado con 'gemini auth'.",
			"rateLimitExceeded": "Límite de velocidad excedido. Se han alcanzado los límites del nivel gratuito.",
			"badRequest": "Solicitud incorrecta: {{details}}",
			"apiError": "Error de API de Gemini CLI: {{error}}",
			"completionError": "Error de completado de Gemini CLI: {{error}}"
		},
		"gemini": {
			"generate_stream": "Error del stream de contexto de generación de Gemini: {{error}}",
			"generate_complete_prompt": "Error de finalización de Gemini: {{error}}",
			"sources": "Fuentes:"
		},
		"cerebras": {
			"authenticationFailed": "Falló la autenticación de la API de Cerebras. Verifica que tu clave de API sea válida y no haya expirado.",
			"accessForbidden": "Acceso prohibido a la API de Cerebras. Tu clave de API puede no tener acceso al modelo o función solicitada.",
			"rateLimitExceeded": "Se excedió el límite de velocidad de la API de Cerebras. Espera antes de hacer otra solicitud.",
			"serverError": "Error del servidor de la API de Cerebras ({{status}}). Inténtalo de nuevo más tarde.",
			"genericError": "Error de la API de Cerebras ({{status}}): {{message}}",
			"noResponseBody": "Error de la API de Cerebras: Sin cuerpo de respuesta",
			"completionError": "Error de finalización de Cerebras: {{error}}"
		},
<<<<<<< HEAD
		"qwenCode": {
			"oauthLoadFailed": "Error al cargar credenciales OAuth. Por favor autentícate primero: {{error}}"
=======
		"roo": {
			"authenticationRequired": "El proveedor Roo requiere autenticación en la nube. Por favor, inicia sesión en Roo Code Cloud."
>>>>>>> 81cba186
		}
	},
	"warnings": {
		"no_terminal_content": "No hay contenido de terminal seleccionado",
		"missing_task_files": "Los archivos de esta tarea faltan. ¿Deseas eliminarla de la lista de tareas?",
		"auto_import_failed": "Error al importar automáticamente la configuración de Kilo Code: {{error}}"
	},
	"info": {
		"no_changes": "No se encontraron cambios.",
		"clipboard_copy": "Mensaje del sistema copiado correctamente al portapapeles",
		"history_cleanup": "Se limpiaron {{count}} tarea(s) con archivos faltantes del historial.",
		"custom_storage_path_set": "Ruta de almacenamiento personalizada establecida: {{path}}",
		"default_storage_path": "Se ha vuelto a usar la ruta de almacenamiento predeterminada",
		"settings_imported": "Configuración importada correctamente.",
		"auto_import_success": "Configuración de Kilo Code importada automáticamente desde {{filename}}",
		"share_link_copied": "Enlace de compartir copiado al portapapeles",
		"image_copied_to_clipboard": "URI de datos de imagen copiada al portapapeles",
		"image_saved": "Imagen guardada en {{path}}",
		"organization_share_link_copied": "¡Enlace de compartición de organización copiado al portapapeles!",
		"public_share_link_copied": "¡Enlace de compartición pública copiado al portapapeles!",
		"mode_exported": "Modo '{{mode}}' exportado correctamente",
		"mode_imported": "Modo importado correctamente"
	},
	"answers": {
		"yes": "Sí",
		"no": "No",
		"remove": "Eliminar",
		"keep": "Mantener"
	},
	"buttons": {
		"save": "Guardar",
		"edit": "Editar",
		"learn_more": "Más información"
	},
	"tasks": {
		"canceled": "Error de tarea: Fue detenida y cancelada por el usuario.",
		"deleted": "Fallo de tarea: Fue detenida y eliminada por el usuario.",
		"incomplete": "Tarea #{{taskNumber}} (Incompleta)",
		"no_messages": "Tarea #{{taskNumber}} (Sin mensajes)"
	},
	"storage": {
		"prompt_custom_path": "Ingresa la ruta de almacenamiento personalizada para el historial de conversaciones, déjala vacía para usar la ubicación predeterminada",
		"path_placeholder": "D:\\KiloCodeStorage",
		"enter_absolute_path": "Por favor, ingresa una ruta absoluta (por ejemplo, D:\\KiloCodeStorage o /home/user/storage)",
		"enter_valid_path": "Por favor, ingresa una ruta válida"
	},
	"input": {
		"task_prompt": "¿Qué debe hacer Kilo Code?",
		"task_placeholder": "Escribe tu tarea aquí"
	},
	"settings": {
		"providers": {
			"groqApiKey": "Clave API de Groq",
			"getGroqApiKey": "Obtener clave API de Groq",
			"claudeCode": {
				"pathLabel": "Ruta de Claude Code",
				"description": "Ruta opcional a tu CLI de Claude Code. Por defecto 'claude' si no se establece.",
				"placeholder": "Por defecto: claude"
			}
		}
	},
	"customModes": {
		"errors": {
			"yamlParseError": "YAML inválido en archivo .kilocodemodes en línea {{line}}. Verifica:\n• Indentación correcta (usa espacios, no tabs)\n• Comillas y corchetes coincidentes\n• Sintaxis YAML válida",
			"schemaValidationError": "Formato inválido de modos personalizados en .kilocodemodes:\n{{issues}}",
			"invalidFormat": "Formato inválido de modos personalizados. Asegúrate de que tu configuración siga el formato YAML correcto.",
			"updateFailed": "Error al actualizar modo personalizado: {{error}}",
			"deleteFailed": "Error al eliminar modo personalizado: {{error}}",
			"resetFailed": "Error al restablecer modos personalizados: {{error}}",
			"modeNotFound": "Error de escritura: Modo no encontrado",
			"noWorkspaceForProject": "No se encontró carpeta de espacio de trabajo para modo específico del proyecto",
			"rulesCleanupFailed": "El modo se eliminó correctamente, pero no se pudo eliminar la carpeta de reglas en {{rulesFolderPath}}. Es posible que debas eliminarla manualmente."
		},
		"scope": {
			"project": "proyecto",
			"global": "global"
		}
	},
	"marketplace": {
		"mode": {
			"rulesCleanupFailed": "El modo se eliminó correctamente, pero no se pudo eliminar la carpeta de reglas en {{rulesFolderPath}}. Es posible que debas eliminarla manually."
		}
	},
	"mdm": {
		"errors": {
			"cloud_auth_required": "Tu organización requiere autenticación de Kilo Code Cloud. Por favor, inicia sesión para continuar.",
			"organization_mismatch": "Debes estar autenticado con la cuenta de Kilo Code Cloud de tu organización.",
			"verification_failed": "No se pudo verificar la autenticación de la organización."
		}
	},
	"prompts": {
		"deleteMode": {
			"title": "Eliminar modo personalizado",
			"description": "¿Estás seguro de que quieres eliminar este modo {{scope}}? Esto también eliminará la carpeta de reglas asociada en: {{rulesFolderPath}}",
			"descriptionNoRules": "¿Estás seguro de que quieres eliminar este modo personalizado?",
			"confirm": "Eliminar"
		}
	},
	"commands": {
		"preventCompletionWithOpenTodos": {
			"description": "Prevenir la finalización de tareas cuando hay todos incompletos en la lista de todos"
		}
	}
}<|MERGE_RESOLUTION|>--- conflicted
+++ resolved
@@ -119,13 +119,11 @@
 			"noResponseBody": "Error de la API de Cerebras: Sin cuerpo de respuesta",
 			"completionError": "Error de finalización de Cerebras: {{error}}"
 		},
-<<<<<<< HEAD
 		"qwenCode": {
 			"oauthLoadFailed": "Error al cargar credenciales OAuth. Por favor autentícate primero: {{error}}"
-=======
+		},
 		"roo": {
 			"authenticationRequired": "El proveedor Roo requiere autenticación en la nube. Por favor, inicia sesión en Roo Code Cloud."
->>>>>>> 81cba186
 		}
 	},
 	"warnings": {
