import * as vscode from "vscode"
import * as dotenvx from "@dotenvx/dotenvx"
import * as path from "path"

// Load environment variables from .env file
try {
	// Specify path to .env file in the project root directory
	const envPath = path.join(__dirname, "..", ".env")
	dotenvx.config({ path: envPath })
} catch (e) {
	// Silently handle environment loading errors
	console.warn("Failed to load environment variables:", e)
}

import { CloudService } from "@roo-code/cloud"
import { TelemetryService, PostHogTelemetryClient } from "@roo-code/telemetry"

import "./utils/path" // Necessary to have access to String.prototype.toPosix.
import { createOutputChannelLogger, createDualLogger } from "./utils/outputChannelLogger"

import { Package } from "./shared/package"
import { formatLanguage } from "./shared/language"
import { ContextProxy } from "./core/config/ContextProxy"
import { ClineProvider } from "./core/webview/ClineProvider"
import { DIFF_VIEW_URI_SCHEME } from "./integrations/editor/DiffViewProvider"
import { TerminalRegistry } from "./integrations/terminal/TerminalRegistry"
import { McpServerManager } from "./services/mcp/McpServerManager"
import { CodeIndexManager } from "./services/code-index/manager"
import { migrateSettings } from "./utils/migrateSettings"
import { API } from "./extension/api"

import {
	handleUri,
	registerCommands,
	registerCodeActions,
	registerTerminalActions,
	CodeActionProvider,
} from "./activate"
import { initializeI18n } from "./i18n"
import { registerAutocomplete } from "./services/autocomplete/AutocompleteProvider"

/**
 * Built using https://github.com/microsoft/vscode-webview-ui-toolkit
 *
 * Inspired by:
 *  - https://github.com/microsoft/vscode-webview-ui-toolkit-samples/tree/main/default/weather-webview
 *  - https://github.com/microsoft/vscode-webview-ui-toolkit-samples/tree/main/frameworks/hello-world-react-cra
 */

let outputChannel: vscode.OutputChannel
let extensionContext: vscode.ExtensionContext

// This method is called when your extension is activated.
// Your extension is activated the very first time the command is executed.
export async function activate(context: vscode.ExtensionContext) {
	extensionContext = context
	outputChannel = vscode.window.createOutputChannel("Kilo-Code")
	context.subscriptions.push(outputChannel)
	outputChannel.appendLine(`${Package.name} extension activated - ${JSON.stringify(Package)}`)

	// Migrate old settings to new
	await migrateSettings(context, outputChannel)

<<<<<<< HEAD
=======
	// Initialize telemetry service.
	const telemetryService = TelemetryService.createInstance()

	try {
		telemetryService.register(new PostHogTelemetryClient())
	} catch (error) {
		console.warn("Failed to register PostHogTelemetryClient:", error)
	}

	// Create logger for cloud services
	const cloudLogger = createDualLogger(createOutputChannelLogger(outputChannel))

>>>>>>> 9b6d764f
	// Initialize Roo Code Cloud service.
	await CloudService.createInstance(context, {
		stateChanged: () => ClineProvider.getVisibleInstance()?.postStateToWebview(),
		log: cloudLogger,
	})

	// Initialize i18n for internationalization support
	initializeI18n(context.globalState.get("language") ?? "en-US") // kilocode_change

	// Initialize terminal shell execution handlers.
	TerminalRegistry.initialize()

	// Get default commands from configuration.
	const defaultCommands = vscode.workspace.getConfiguration(Package.name).get<string[]>("allowedCommands") || []

	// Initialize global state if not already set.
	if (!context.globalState.get("allowedCommands")) {
		context.globalState.update("allowedCommands", defaultCommands)
	}

	const contextProxy = await ContextProxy.getInstance(context)
	const codeIndexManager = CodeIndexManager.getInstance(context)

	try {
		await codeIndexManager?.initialize(contextProxy)
	} catch (error) {
		outputChannel.appendLine(
			`[CodeIndexManager] Error during background CodeIndexManager configuration/indexing: ${error.message || error}`,
		)
	}

	const provider = new ClineProvider(context, outputChannel, "sidebar", contextProxy, codeIndexManager)

	if (codeIndexManager) {
		context.subscriptions.push(codeIndexManager)
	}

	context.subscriptions.push(
		vscode.window.registerWebviewViewProvider(ClineProvider.sideBarId, provider, {
			webviewOptions: { retainContextWhenHidden: true },
		}),
	)

	if (!context.globalState.get("firstInstallCompleted")) {
		outputChannel.appendLine("First installation detected, opening Kilo Code sidebar!")
		try {
			await vscode.commands.executeCommand("kilo-code.SidebarProvider.focus")

			outputChannel.appendLine("Opening Kilo Code walkthrough")
			await vscode.commands.executeCommand(
				"workbench.action.openWalkthrough",
				"kilocode.kilo-code#kiloCodeWalkthrough",
				false,
			)

			context.globalState.update("firstInstallCompleted", true)
		} catch (error) {
			outputChannel.appendLine(`Error during first-time setup: ${error.message}`)
		}
	}

	registerCommands({ context, outputChannel, provider })

	/**
	 * We use the text document content provider API to show the left side for diff
	 * view by creating a virtual document for the original content. This makes it
	 * readonly so users know to edit the right side if they want to keep their changes.
	 *
	 * This API allows you to create readonly documents in VSCode from arbitrary
	 * sources, and works by claiming an uri-scheme for which your provider then
	 * returns text contents. The scheme must be provided when registering a
	 * provider and cannot change afterwards.
	 *
	 * Note how the provider doesn't create uris for virtual documents - its role
	 * is to provide contents given such an uri. In return, content providers are
	 * wired into the open document logic so that providers are always considered.
	 *
	 * https://code.visualstudio.com/api/extension-guides/virtual-documents
	 */
	const diffContentProvider = new (class implements vscode.TextDocumentContentProvider {
		provideTextDocumentContent(uri: vscode.Uri): string {
			return Buffer.from(uri.query, "base64").toString("utf-8")
		}
	})()

	context.subscriptions.push(
		vscode.workspace.registerTextDocumentContentProvider(DIFF_VIEW_URI_SCHEME, diffContentProvider),
	)

	context.subscriptions.push(vscode.window.registerUriHandler({ handleUri }))

	// Register code actions provider.
	context.subscriptions.push(
		vscode.languages.registerCodeActionsProvider({ pattern: "**/*" }, new CodeActionProvider(), {
			providedCodeActionKinds: CodeActionProvider.providedCodeActionKinds,
		}),
	)

	registerAutocomplete(context) // kilocode_change
	registerCodeActions(context)
	registerTerminalActions(context)

	// Allows other extensions to activate once Kilo Code is ready.
	vscode.commands.executeCommand(`${Package.name}.activationCompleted`)

	// Implements the `RooCodeAPI` interface.
	const socketPath = process.env.ROO_CODE_IPC_SOCKET_PATH
	const enableLogging = typeof socketPath === "string"

	// Watch the core files and automatically reload the extension host.
	if (process.env.NODE_ENV === "development") {
		const pattern = "**/*.ts"

		const watchPaths = [
			{ path: context.extensionPath, name: "extension" },
			{ path: path.join(context.extensionPath, "../packages/types"), name: "types" },
			{ path: path.join(context.extensionPath, "../packages/telemetry"), name: "telemetry" },
			{ path: path.join(context.extensionPath, "../packages/cloud"), name: "cloud" },
		]

		console.log(
			`♻️♻️♻️ Core auto-reloading is ENABLED. Watching for changes in: ${watchPaths.map(({ name }) => name).join(", ")}`,
		)

		watchPaths.forEach(({ path: watchPath, name }) => {
			const watcher = vscode.workspace.createFileSystemWatcher(new vscode.RelativePattern(watchPath, pattern))

			watcher.onDidChange((uri) => {
				console.log(`♻️ ${name} file changed: ${uri.fsPath}. Reloading host…`)
				vscode.commands.executeCommand("workbench.action.reloadWindow")
			})

			context.subscriptions.push(watcher)
		})
	}

	return new API(outputChannel, provider, socketPath, enableLogging)
}

// This method is called when your extension is deactivated.
export async function deactivate() {
	outputChannel.appendLine(`${Package.name} extension deactivated`)
	await McpServerManager.cleanup(extensionContext)
	TerminalRegistry.cleanup()
}<|MERGE_RESOLUTION|>--- conflicted
+++ resolved
@@ -13,7 +13,7 @@
 }
 
 import { CloudService } from "@roo-code/cloud"
-import { TelemetryService, PostHogTelemetryClient } from "@roo-code/telemetry"
+// import { TelemetryService, PostHogTelemetryClient } from "@roo-code/telemetry" kilocode_change
 
 import "./utils/path" // Necessary to have access to String.prototype.toPosix.
 import { createOutputChannelLogger, createDualLogger } from "./utils/outputChannelLogger"
@@ -61,13 +61,11 @@
 	// Migrate old settings to new
 	await migrateSettings(context, outputChannel)
 
-<<<<<<< HEAD
-=======
 	// Initialize telemetry service.
-	const telemetryService = TelemetryService.createInstance()
+	// const telemetryService = TelemetryService.createInstance()
 
 	try {
-		telemetryService.register(new PostHogTelemetryClient())
+		// telemetryService.register(new PostHogTelemetryClient())
 	} catch (error) {
 		console.warn("Failed to register PostHogTelemetryClient:", error)
 	}
@@ -75,7 +73,6 @@
 	// Create logger for cloud services
 	const cloudLogger = createDualLogger(createOutputChannelLogger(outputChannel))
 
->>>>>>> 9b6d764f
 	// Initialize Roo Code Cloud service.
 	await CloudService.createInstance(context, {
 		stateChanged: () => ClineProvider.getVisibleInstance()?.postStateToWebview(),
