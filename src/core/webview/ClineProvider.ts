import os from "os"
import * as path from "path"
import fs from "fs/promises"
import EventEmitter from "events"

import { Anthropic } from "@anthropic-ai/sdk"
import delay from "delay"
import axios from "axios"
import pWaitFor from "p-wait-for"
import * as vscode from "vscode"

import {
	type GlobalState,
	type ProviderName,
	type ProviderSettings,
	type RooCodeSettings,
	type ProviderSettingsEntry,
	type TelemetryProperties,
	type TelemetryPropertiesProvider,
	type CodeActionId,
	type CodeActionName,
	type TerminalActionId,
	type TerminalActionPromptType,
	type HistoryItem,
	type CloudUserInfo,
	type MarketplaceItem,
	requestyDefaultModelId,
	openRouterDefaultModelId,
	glamaDefaultModelId,
	ORGANIZATION_ALLOW_ALL,
} from "@roo-code/types"
import { TelemetryService } from "@roo-code/telemetry"
import { CloudService } from "@roo-code/cloud"

import { t } from "../../i18n"
import { setPanel } from "../../activate/registerCommands"
import { Package } from "../../shared/package"
import { findLast } from "../../shared/array"
import { supportPrompt } from "../../shared/support-prompt"
import { GlobalFileNames } from "../../shared/globalFileNames"
import { ExtensionMessage, MarketplaceInstalledMetadata } from "../../shared/ExtensionMessage"
import { Mode, defaultModeSlug } from "../../shared/modes"
import { experimentDefault, experiments, EXPERIMENT_IDS } from "../../shared/experiments"
import { formatLanguage } from "../../shared/language"
import { Terminal } from "../../integrations/terminal/Terminal"
import { downloadTask } from "../../integrations/misc/export-markdown"
import { getTheme } from "../../integrations/theme/getTheme"
import WorkspaceTracker from "../../integrations/workspace/WorkspaceTracker"
import { McpHub } from "../../services/mcp/McpHub"
import { McpServerManager } from "../../services/mcp/McpServerManager"
import { MarketplaceManager } from "../../services/marketplace"
import { ShadowCheckpointService } from "../../services/checkpoints/ShadowCheckpointService"
import { CodeIndexManager } from "../../services/code-index/manager"
import type { IndexProgressUpdate } from "../../services/code-index/interfaces/manager"
import { MdmService } from "../../services/mdm/MdmService"
import { fileExistsAtPath } from "../../utils/fs"
import { setTtsEnabled, setTtsSpeed } from "../../utils/tts"
import { ContextProxy } from "../config/ContextProxy"
import { getEnabledRules } from "./kilorules"
import { ProviderSettingsManager } from "../config/ProviderSettingsManager"
import { CustomModesManager } from "../config/CustomModesManager"
import { buildApiHandler } from "../../api"
import { Task, TaskOptions } from "../task/Task"
import { getNonce } from "./getNonce"
import { getUri } from "./getUri"
import { getSystemPromptFilePath } from "../prompts/sections/custom-system-prompt"
import { getWorkspacePath } from "../../utils/path"
import { webviewMessageHandler } from "./webviewMessageHandler"
import { WebviewMessage } from "../../shared/WebviewMessage"
import { EMBEDDING_MODEL_PROFILES } from "../../shared/embeddingModels"
import { ProfileValidator } from "../../shared/ProfileValidator"

import { McpDownloadResponse, McpMarketplaceCatalog } from "../../shared/kilocode/mcp" //kilocode_change
import { McpServer } from "../../shared/mcp" // kilocode_change

/**
 * https://github.com/microsoft/vscode-webview-ui-toolkit-samples/blob/main/default/weather-webview/src/providers/WeatherViewProvider.ts
 * https://github.com/KumarVariable/vscode-extension-sidebar-html/blob/master/src/customSidebarViewProvider.ts
 */

export type ClineProviderEvents = {
	clineCreated: [cline: Task]
}

class OrganizationAllowListViolationError extends Error {
	constructor(message: string) {
		super(message)
	}
}

export class ClineProvider extends EventEmitter<ClineProviderEvents> implements vscode.WebviewViewProvider {
	// Used in package.json as the view's id. This value cannot be changed due
	// to how VSCode caches views based on their id, and updating the id would
	// break existing instances of the extension.
	public static readonly sideBarId = `${Package.name}.SidebarProvider`
	public static readonly tabPanelId = `${Package.name}.TabPanelProvider`
	private static activeInstances: Set<ClineProvider> = new Set()
	private disposables: vscode.Disposable[] = []
	private webviewDisposables: vscode.Disposable[] = []
	private view?: vscode.WebviewView | vscode.WebviewPanel
	private clineStack: Task[] = []
	private codeIndexStatusSubscription?: vscode.Disposable
	private _workspaceTracker?: WorkspaceTracker // workSpaceTracker read-only for access outside this class
	public get workspaceTracker(): WorkspaceTracker | undefined {
		return this._workspaceTracker
	}
	protected mcpHub?: McpHub // Change from private to protected
	private marketplaceManager: MarketplaceManager
	private mdmService?: MdmService

	public isViewLaunched = false
	public settingsImportedAt?: number
	public readonly latestAnnouncementId = "jun-17-2025-3-21" // Update for v3.21.0 announcement
	public readonly providerSettingsManager: ProviderSettingsManager
	public readonly customModesManager: CustomModesManager

	constructor(
		readonly context: vscode.ExtensionContext,
		private readonly outputChannel: vscode.OutputChannel,
		private readonly renderContext: "sidebar" | "editor" = "sidebar",
		public readonly contextProxy: ContextProxy,
		public readonly codeIndexManager?: CodeIndexManager,
		mdmService?: MdmService,
	) {
		super()

		this.log("ClineProvider instantiated")
		ClineProvider.activeInstances.add(this)

		this.codeIndexManager = codeIndexManager
		this.mdmService = mdmService
		this.updateGlobalState("codebaseIndexModels", EMBEDDING_MODEL_PROFILES)

		// Start configuration loading (which might trigger indexing) in the background.
		// Don't await, allowing activation to continue immediately.

		this._workspaceTracker = new WorkspaceTracker(this)

		this.providerSettingsManager = new ProviderSettingsManager(this.context)

		this.customModesManager = new CustomModesManager(this.context, async () => {
			await this.postStateToWebview()
		})

		// Initialize MCP Hub through the singleton manager
		McpServerManager.getInstance(this.context, this)
			.then((hub) => {
				this.mcpHub = hub
				this.mcpHub.registerClient()
			})
			.catch((error) => {
				this.log(`Failed to initialize MCP Hub: ${error}`)
			})

		this.marketplaceManager = new MarketplaceManager(this.context)
	}

	// Adds a new Cline instance to clineStack, marking the start of a new task.
	// The instance is pushed to the top of the stack (LIFO order).
	// When the task is completed, the top instance is removed, reactivating the previous task.
	async addClineToStack(cline: Task) {
		console.log(`[subtasks] adding task ${cline.taskId}.${cline.instanceId} to stack`)

		// Add this cline instance into the stack that represents the order of all the called tasks.
		this.clineStack.push(cline)

		// Ensure getState() resolves correctly.
		const state = await this.getState()

		if (!state || typeof state.mode !== "string") {
			throw new Error(t("common:errors.retrieve_current_mode"))
		}
	}

	// Removes and destroys the top Cline instance (the current finished task),
	// activating the previous one (resuming the parent task).
	async removeClineFromStack() {
		if (this.clineStack.length === 0) {
			return
		}

		// Pop the top Cline instance from the stack.
		let cline = this.clineStack.pop()

		if (cline) {
			console.log(`[subtasks] removing task ${cline.taskId}.${cline.instanceId} from stack`)

			try {
				// Abort the running task and set isAbandoned to true so
				// all running promises will exit as well.
				await cline.abortTask(true)
			} catch (e) {
				this.log(
					`[subtasks] encountered error while aborting task ${cline.taskId}.${cline.instanceId}: ${e.message}`,
				)
			}

			// Make sure no reference kept, once promises end it will be
			// garbage collected.
			cline = undefined
		}
	}

	// returns the current cline object in the stack (the top one)
	// if the stack is empty, returns undefined
	getCurrentCline(): Task | undefined {
		if (this.clineStack.length === 0) {
			return undefined
		}
		return this.clineStack[this.clineStack.length - 1]
	}

	// returns the current clineStack length (how many cline objects are in the stack)
	getClineStackSize(): number {
		return this.clineStack.length
	}

	public getCurrentTaskStack(): string[] {
		return this.clineStack.map((cline) => cline.taskId)
	}

	// remove the current task/cline instance (at the top of the stack), so this task is finished
	// and resume the previous task/cline instance (if it exists)
	// this is used when a sub task is finished and the parent task needs to be resumed
	async finishSubTask(lastMessage: string) {
		console.log(`[subtasks] finishing subtask ${lastMessage}`)
		// remove the last cline instance from the stack (this is the finished sub task)
		await this.removeClineFromStack()
		// resume the last cline instance in the stack (if it exists - this is the 'parent' calling task)
		await this.getCurrentCline()?.resumePausedTask(lastMessage)
	}

	// Clear the current task without treating it as a subtask
	// This is used when the user cancels a task that is not a subtask
	async clearTask() {
		await this.removeClineFromStack()
	}

	/*
	VSCode extensions use the disposable pattern to clean up resources when the sidebar/editor tab is closed by the user or system. This applies to event listening, commands, interacting with the UI, etc.
	- https://vscode-docs.readthedocs.io/en/stable/extensions/patterns-and-principles/
	- https://github.com/microsoft/vscode-extension-samples/blob/main/webview-sample/src/extension.ts
	*/
	private clearWebviewResources() {
		while (this.webviewDisposables.length) {
			const x = this.webviewDisposables.pop()
			if (x) {
				x.dispose()
			}
		}
	}

	async dispose() {
		this.log("Disposing ClineProvider...")
		await this.removeClineFromStack()
		this.log("Cleared task")

		if (this.view && "dispose" in this.view) {
			this.view.dispose()
			this.log("Disposed webview")
		}

		this.clearWebviewResources()

		while (this.disposables.length) {
			const x = this.disposables.pop()

			if (x) {
				x.dispose()
			}
		}

		this._workspaceTracker?.dispose()
		this._workspaceTracker = undefined
		await this.mcpHub?.unregisterClient()
		this.mcpHub = undefined
		this.marketplaceManager?.cleanup()
		this.customModesManager?.dispose()
		this.log("Disposed all disposables")
		ClineProvider.activeInstances.delete(this)

		McpServerManager.unregisterProvider(this)
	}

	public static getVisibleInstance(): ClineProvider | undefined {
		return findLast(Array.from(this.activeInstances), (instance) => instance.view?.visible === true)
	}

	public static async getInstance(): Promise<ClineProvider | undefined> {
		let visibleProvider = ClineProvider.getVisibleInstance()

		// If no visible provider, try to show the sidebar view
		if (!visibleProvider) {
			await vscode.commands.executeCommand(`${Package.name}.SidebarProvider.focus`)
			// Wait briefly for the view to become visible
			await delay(100)
			visibleProvider = ClineProvider.getVisibleInstance()
		}

		// If still no visible provider, return
		if (!visibleProvider) {
			return
		}

		return visibleProvider
	}

	public static async isActiveTask(): Promise<boolean> {
		const visibleProvider = await ClineProvider.getInstance()
		if (!visibleProvider) {
			return false
		}

		// Check if there is a cline instance in the stack (if this provider has an active task)
		if (visibleProvider.getCurrentCline()) {
			return true
		}

		return false
	}

	public static async handleCodeAction(
		command: CodeActionId,
		promptType: CodeActionName,
		params: Record<string, string | any[]>,
	): Promise<void> {
		const visibleProvider = await ClineProvider.getInstance()

		if (!visibleProvider) {
			return
		}

		const { customSupportPrompts } = await visibleProvider.getState()

		// TODO: Improve type safety for promptType.
		const prompt = supportPrompt.create(promptType, params, customSupportPrompts)

		if (command === "addToContext") {
			await visibleProvider.postMessageToWebview({ type: "invoke", invoke: "setChatBoxMessage", text: prompt })
			return
		}

		await visibleProvider.initClineWithTask(prompt)
	}

	public static async handleTerminalAction(
		command: TerminalActionId,
		promptType: TerminalActionPromptType,
		params: Record<string, string | any[]>,
	): Promise<void> {
		const visibleProvider = await ClineProvider.getInstance()

		if (!visibleProvider) {
			return
		}

		const { customSupportPrompts } = await visibleProvider.getState()
		const prompt = supportPrompt.create(promptType, params, customSupportPrompts)

		if (command === "terminalAddToContext") {
			await visibleProvider.postMessageToWebview({ type: "invoke", invoke: "setChatBoxMessage", text: prompt })
			return
		}

		try {
			await visibleProvider.initClineWithTask(prompt)
		} catch (error) {
			if (error instanceof OrganizationAllowListViolationError) {
				// Errors from terminal commands seem to get swallowed / ignored.
				vscode.window.showErrorMessage(error.message)
			}
			throw error
		}
	}

	async resolveWebviewView(webviewView: vscode.WebviewView | vscode.WebviewPanel) {
		this.log("Resolving webview view")

		this.view = webviewView

		// kilocode_change start: extract constant inTabMode
		// Set panel reference according to webview type
		const inTabMode = "onDidChangeViewState" in webviewView
		if (inTabMode) {
			// Tag page type
			setPanel(webviewView, "tab")
		} else if ("onDidChangeVisibility" in webviewView) {
			// Sidebar Type
			setPanel(webviewView, "sidebar")
		}
		// kilocode_change end

		// Initialize out-of-scope variables that need to receive persistent global state values
		this.getState().then(
			({
				terminalShellIntegrationTimeout = Terminal.defaultShellIntegrationTimeout,
				terminalShellIntegrationDisabled = false,
				terminalCommandDelay = 0,
				terminalZshClearEolMark = true,
				terminalZshOhMy = false,
				terminalZshP10k = false,
				terminalPowershellCounter = false,
				terminalZdotdir = false,
			}) => {
				Terminal.setShellIntegrationTimeout(terminalShellIntegrationTimeout)
				Terminal.setShellIntegrationDisabled(terminalShellIntegrationDisabled)
				Terminal.setCommandDelay(terminalCommandDelay)
				Terminal.setTerminalZshClearEolMark(terminalZshClearEolMark)
				Terminal.setTerminalZshOhMy(terminalZshOhMy)
				Terminal.setTerminalZshP10k(terminalZshP10k)
				Terminal.setPowershellCounter(terminalPowershellCounter)
				Terminal.setTerminalZdotdir(terminalZdotdir)
			},
		)

		// Initialize tts enabled state
		this.getState().then(({ ttsEnabled }) => {
			setTtsEnabled(ttsEnabled ?? false)
		})

		// Initialize tts speed state
		this.getState().then(({ ttsSpeed }) => {
			setTtsSpeed(ttsSpeed ?? 1)
		})

		webviewView.webview.options = {
			// Allow scripts in the webview
			enableScripts: true,
			localResourceRoots: [this.contextProxy.extensionUri],
		}

		webviewView.webview.html =
			this.contextProxy.extensionMode === vscode.ExtensionMode.Development
				? await this.getHMRHtmlContent(webviewView.webview)
				: this.getHtmlContent(webviewView.webview)

		// Sets up an event listener to listen for messages passed from the webview view context
		// and executes code based on the message that is received
		this.setWebviewMessageListener(webviewView.webview)

		// Subscribe to code index status updates if the manager exists
		if (this.codeIndexManager) {
			this.codeIndexStatusSubscription = this.codeIndexManager.onProgressUpdate((update: IndexProgressUpdate) => {
				this.postMessageToWebview({
					type: "indexingStatusUpdate",
					values: update,
				})
			})
			this.webviewDisposables.push(this.codeIndexStatusSubscription)
		}

		// Logs show up in bottom panel > Debug Console
		//console.log("registering listener")

		// Listen for when the panel becomes visible
		// https://github.com/microsoft/vscode-discussions/discussions/840
		if ("onDidChangeViewState" in webviewView) {
			// WebviewView and WebviewPanel have all the same properties except for this visibility listener
			// panel
			const viewStateDisposable = webviewView.onDidChangeViewState(() => {
				if (this.view?.visible) {
					this.postMessageToWebview({ type: "action", action: "didBecomeVisible" })
				}
			})
			this.webviewDisposables.push(viewStateDisposable)
		} else if ("onDidChangeVisibility" in webviewView) {
			// sidebar
			const visibilityDisposable = webviewView.onDidChangeVisibility(() => {
				if (this.view?.visible) {
					this.postMessageToWebview({ type: "action", action: "didBecomeVisible" })
				}
			})
			this.webviewDisposables.push(visibilityDisposable)
		}

		// Listen for when the view is disposed
		// This happens when the user closes the view or when the view is closed programmatically
		webviewView.onDidDispose(
			async () => {
				if (inTabMode) {
					this.log("Disposing ClineProvider instance for tab view")
					await this.dispose()
				} else {
					this.log("Clearing webview resources for sidebar view")
					this.clearWebviewResources()
					this.codeIndexStatusSubscription?.dispose()
					this.codeIndexStatusSubscription = undefined
				}
			},
			null,
			this.disposables,
		)

		// Listen for when color changes
		const configDisposable = vscode.workspace.onDidChangeConfiguration(async (e) => {
			if (e && e.affectsConfiguration("workbench.colorTheme")) {
				// Sends latest theme name to webview
				await this.postMessageToWebview({ type: "theme", text: JSON.stringify(await getTheme()) })
			}
		})
		this.webviewDisposables.push(configDisposable)

		// If the extension is starting a new session, clear previous task state.
		await this.removeClineFromStack()

		this.log("Webview view resolved")
	}

	public async initClineWithSubTask(parent: Task, task?: string, images?: string[]) {
		return this.initClineWithTask(task, images, parent)
	}

	// When initializing a new task, (not from history but from a tool command
	// new_task) there is no need to remove the previous task since the new
	// task is a subtask of the previous one, and when it finishes it is removed
	// from the stack and the caller is resumed in this way we can have a chain
	// of tasks, each one being a sub task of the previous one until the main
	// task is finished.
	public async initClineWithTask(
		task?: string,
		images?: string[],
		parentTask?: Task,
		options: Partial<
			Pick<
				TaskOptions,
				"enableDiff" | "enableCheckpoints" | "fuzzyMatchThreshold" | "consecutiveMistakeLimit" | "experiments"
			>
		> = {},
	) {
		const {
			apiConfiguration,
			organizationAllowList,
			diffEnabled: enableDiff,
			enableCheckpoints,
			fuzzyMatchThreshold,
			experiments,
		} = await this.getState()

		if (!ProfileValidator.isProfileAllowed(apiConfiguration, organizationAllowList)) {
			throw new OrganizationAllowListViolationError(t("common:errors.violated_organization_allowlist"))
		}

		const cline = new Task({
			context: this.context, // kilocode_change
			provider: this,
			apiConfiguration,
			enableDiff,
			enableCheckpoints,
			fuzzyMatchThreshold,
			task,
			images,
			experiments,
			rootTask: this.clineStack.length > 0 ? this.clineStack[0] : undefined,
			parentTask,
			taskNumber: this.clineStack.length + 1,
			onCreated: (cline) => this.emit("clineCreated", cline),
			...options,
		})

		await this.addClineToStack(cline)

		this.log(
			`[subtasks] ${cline.parentTask ? "child" : "parent"} task ${cline.taskId}.${cline.instanceId} instantiated`,
		)

		return cline
	}

	public async initClineWithHistoryItem(historyItem: HistoryItem & { rootTask?: Task; parentTask?: Task }) {
		await this.removeClineFromStack()

		const {
			apiConfiguration,
			diffEnabled: enableDiff,
			enableCheckpoints,
			fuzzyMatchThreshold,
			experiments,
		} = await this.getState()

		const cline = new Task({
			context: this.context, // kilocode_change
			provider: this,
			apiConfiguration,
			enableDiff,
			enableCheckpoints,
			fuzzyMatchThreshold,
			historyItem,
			experiments,
			rootTask: historyItem.rootTask,
			parentTask: historyItem.parentTask,
			taskNumber: historyItem.number,
			onCreated: (cline) => this.emit("clineCreated", cline),
		})

		await this.addClineToStack(cline)
		this.log(
			`[subtasks] ${cline.parentTask ? "child" : "parent"} task ${cline.taskId}.${cline.instanceId} instantiated`,
		)
		return cline
	}

	public async postMessageToWebview(message: ExtensionMessage) {
		await this.view?.webview.postMessage(message)
	}

	private async getHMRHtmlContent(webview: vscode.Webview): Promise<string> {
		// Try to read the port from the file
		let localPort = "5173" // Default fallback
		try {
			const fs = require("fs")
			const path = require("path")
			const portFilePath = path.resolve(__dirname, "../../.vite-port")

			if (fs.existsSync(portFilePath)) {
				localPort = fs.readFileSync(portFilePath, "utf8").trim()
				console.log(`[ClineProvider:Vite] Using Vite server port from ${portFilePath}: ${localPort}`)
			} else {
				console.log(
					`[ClineProvider:Vite] Port file not found at ${portFilePath}, using default port: ${localPort}`,
				)
			}
		} catch (err) {
			console.error("[ClineProvider:Vite] Failed to read Vite port file:", err)
			// Continue with default port if file reading fails
		}

		const localServerUrl = `localhost:${localPort}`

		// Check if local dev server is running.
		try {
			await axios.get(`http://${localServerUrl}`)
		} catch (error) {
			vscode.window.showErrorMessage(t("common:errors.hmr_not_running"))

			return this.getHtmlContent(webview)
		}

		const nonce = getNonce()

		const stylesUri = getUri(webview, this.contextProxy.extensionUri, [
			"webview-ui",
			"build",
			"assets",
			"index.css",
		])

		const codiconsUri = getUri(webview, this.contextProxy.extensionUri, ["assets", "codicons", "codicon.css"])
		const materialIconsUri = getUri(webview, this.contextProxy.extensionUri, [
			"assets",
			"vscode-material-icons",
			"icons",
		])
		const imagesUri = getUri(webview, this.contextProxy.extensionUri, ["assets", "images"])
		const audioUri = getUri(webview, this.contextProxy.extensionUri, ["webview-ui", "audio"])

		const file = "src/index.tsx"
		const scriptUri = `http://${localServerUrl}/${file}`

		const reactRefresh = /*html*/ `
			<script nonce="${nonce}" type="module">
				import RefreshRuntime from "http://localhost:${localPort}/@react-refresh"
				RefreshRuntime.injectIntoGlobalHook(window)
				window.$RefreshReg$ = () => {}
				window.$RefreshSig$ = () => (type) => type
				window.__vite_plugin_react_preamble_installed__ = true
			</script>
		`

		const csp = [
			"default-src 'none'",
			`font-src ${webview.cspSource} data:`,
			`style-src ${webview.cspSource} 'unsafe-inline' https://* http://${localServerUrl} http://0.0.0.0:${localPort}`,
			`img-src ${webview.cspSource} https://storage.googleapis.com https://img.clerk.com data: https://*.googleusercontent.com https://*.googleapis.com`, // kilocode_change: add https://*.googleusercontent.com and https://*.googleapis.com
			`media-src ${webview.cspSource}`,
			`script-src 'unsafe-eval' ${webview.cspSource} https://* https://*.posthog.com http://${localServerUrl} http://0.0.0.0:${localPort} 'nonce-${nonce}'`,
			`connect-src https://* https://*.posthog.com ws://${localServerUrl} ws://0.0.0.0:${localPort} http://${localServerUrl} http://0.0.0.0:${localPort}`,
		]

		return /*html*/ `
			<!DOCTYPE html>
			<html lang="en">
				<head>
					<meta charset="utf-8">
					<meta name="viewport" content="width=device-width,initial-scale=1,shrink-to-fit=no">
					<meta http-equiv="Content-Security-Policy" content="${csp.join("; ")}">
					<link rel="stylesheet" type="text/css" href="${stylesUri}">
					<link href="${codiconsUri}" rel="stylesheet" />
					<script nonce="${nonce}">
						window.IMAGES_BASE_URI = "${imagesUri}"
						window.AUDIO_BASE_URI = "${audioUri}"
						window.MATERIAL_ICONS_BASE_URI = "${materialIconsUri}"
					</script>
					<title>Kilo Code</title>
				</head>
				<body>
					<div id="root"></div>
					${reactRefresh}
					<script type="module" src="${scriptUri}"></script>
				</body>
			</html>
		`
	}

	/**
	 * Defines and returns the HTML that should be rendered within the webview panel.
	 *
	 * @remarks This is also the place where references to the React webview build files
	 * are created and inserted into the webview HTML.
	 *
	 * @param webview A reference to the extension webview
	 * @param extensionUri The URI of the directory containing the extension
	 * @returns A template string literal containing the HTML that should be
	 * rendered within the webview panel
	 */
	private getHtmlContent(webview: vscode.Webview): string {
		// Get the local path to main script run in the webview,
		// then convert it to a uri we can use in the webview.

		// The CSS file from the React build output
		const stylesUri = getUri(webview, this.contextProxy.extensionUri, [
			"webview-ui",
			"build",
			"assets",
			"index.css",
		])

		const scriptUri = getUri(webview, this.contextProxy.extensionUri, ["webview-ui", "build", "assets", "index.js"])
		const codiconsUri = getUri(webview, this.contextProxy.extensionUri, ["assets", "codicons", "codicon.css"])
		const materialIconsUri = getUri(webview, this.contextProxy.extensionUri, [
			"assets",
			"vscode-material-icons",
			"icons",
		])
		const imagesUri = getUri(webview, this.contextProxy.extensionUri, ["assets", "images"])
		const audioUri = getUri(webview, this.contextProxy.extensionUri, ["webview-ui", "audio"])

		// Use a nonce to only allow a specific script to be run.
		/*
		content security policy of your webview to only allow scripts that have a specific nonce
		create a content security policy meta tag so that only loading scripts with a nonce is allowed
		As your extension grows you will likely want to add custom styles, fonts, and/or images to your webview. If you do, you will need to update the content security policy meta tag to explicitly allow for these resources. E.g.
				<meta http-equiv="Content-Security-Policy" content="default-src 'none'; style-src ${webview.cspSource}; font-src ${webview.cspSource}; img-src ${webview.cspSource} https:; script-src 'nonce-${nonce}';">
		- 'unsafe-inline' is required for styles due to vscode-webview-toolkit's dynamic style injection
		- since we pass base64 images to the webview, we need to specify img-src ${webview.cspSource} data:;

		in meta tag we add nonce attribute: A cryptographic nonce (only used once) to allow scripts. The server must generate a unique nonce value each time it transmits a policy. It is critical to provide a nonce that cannot be guessed as bypassing a resource's policy is otherwise trivial.
		*/
		const nonce = getNonce()

		// Tip: Install the es6-string-html VS Code extension to enable code highlighting below
		return /*html*/ `
        <!DOCTYPE html>
        <html lang="en">
          <head>
            <meta charset="utf-8">
            <meta name="viewport" content="width=device-width,initial-scale=1,shrink-to-fit=no">
            <meta name="theme-color" content="#000000">
<<<<<<< HEAD
			<!-- kilocode_change: add https://*.googleusercontent.com https://*.googleapis.com to img-src, https://* to connect-src -->
            <meta http-equiv="Content-Security-Policy" content="default-src 'none'; font-src ${webview.cspSource}; style-src ${webview.cspSource} 'unsafe-inline'; img-src ${webview.cspSource} https://*.googleusercontent.com https://storage.googleapis.com https://img.clerk.com data: https://*.googleapis.com; media-src ${webview.cspSource}; script-src ${webview.cspSource} 'wasm-unsafe-eval' 'nonce-${nonce}' https://us-assets.i.posthog.com 'strict-dynamic'; connect-src https://* https://openrouter.ai https://api.requesty.ai https://us.i.posthog.com https://us-assets.i.posthog.com;">
=======
            <meta http-equiv="Content-Security-Policy" content="default-src 'none'; font-src ${webview.cspSource} data:; style-src ${webview.cspSource} 'unsafe-inline'; img-src ${webview.cspSource} https://storage.googleapis.com https://img.clerk.com data:; media-src ${webview.cspSource}; script-src ${webview.cspSource} 'wasm-unsafe-eval' 'nonce-${nonce}' https://us-assets.i.posthog.com 'strict-dynamic'; connect-src https://openrouter.ai https://api.requesty.ai https://us.i.posthog.com https://us-assets.i.posthog.com;">
>>>>>>> 653104b4
            <link rel="stylesheet" type="text/css" href="${stylesUri}">
			<link href="${codiconsUri}" rel="stylesheet" />
			<script nonce="${nonce}">
				window.IMAGES_BASE_URI = "${imagesUri}"
				window.AUDIO_BASE_URI = "${audioUri}"
				window.MATERIAL_ICONS_BASE_URI = "${materialIconsUri}"
			</script>
            <title>Kilo Code</title>
          </head>
          <body>
            <noscript>You need to enable JavaScript to run this app.</noscript>
            <div id="root"></div>
            <script nonce="${nonce}" type="module" src="${scriptUri}"></script>
          </body>
        </html>
      `
	}

	/**
	 * Sets up an event listener to listen for messages passed from the webview context and
	 * executes code based on the message that is received.
	 *
	 * @param webview A reference to the extension webview
	 */
	private setWebviewMessageListener(webview: vscode.Webview) {
		const onReceiveMessage = async (message: WebviewMessage) =>
			webviewMessageHandler(this, message, this.marketplaceManager)

		const messageDisposable = webview.onDidReceiveMessage(onReceiveMessage)
		this.webviewDisposables.push(messageDisposable)
	}

	/**
	 * Handle switching to a new mode, including updating the associated API configuration
	 * @param newMode The mode to switch to
	 */
	public async handleModeSwitch(newMode: Mode) {
		const cline = this.getCurrentCline()

		if (cline) {
			cline.emit("taskModeSwitched", cline.taskId, newMode)
		}

		await this.updateGlobalState("mode", newMode)

		// Load the saved API config for the new mode if it exists
		const savedConfigId = await this.providerSettingsManager.getModeConfigId(newMode)
		const listApiConfig = await this.providerSettingsManager.listConfig()

		// Update listApiConfigMeta first to ensure UI has latest data
		await this.updateGlobalState("listApiConfigMeta", listApiConfig)

		// If this mode has a saved config, use it.
		if (savedConfigId) {
			const profile = listApiConfig.find(({ id }) => id === savedConfigId)

			if (profile?.name) {
				await this.activateProviderProfile({ name: profile.name })
			}
		} else {
			// If no saved config for this mode, save current config as default.
			const currentApiConfigName = this.getGlobalState("currentApiConfigName")

			if (currentApiConfigName) {
				const config = listApiConfig.find((c) => c.name === currentApiConfigName)

				if (config?.id) {
					await this.providerSettingsManager.setModeConfig(newMode, config.id)
				}
			}
		}

		await this.postStateToWebview()
	}

	// Provider Profile Management

	getProviderProfileEntries(): ProviderSettingsEntry[] {
		return this.contextProxy.getValues().listApiConfigMeta || []
	}

	getProviderProfileEntry(name: string): ProviderSettingsEntry | undefined {
		return this.getProviderProfileEntries().find((profile) => profile.name === name)
	}

	public hasProviderProfileEntry(name: string): boolean {
		return !!this.getProviderProfileEntry(name)
	}

	async upsertProviderProfile(
		name: string,
		providerSettings: ProviderSettings,
		activate: boolean = true,
	): Promise<string | undefined> {
		try {
			// TODO: Do we need to be calling `activateProfile`? It's not
			// clear to me what the source of truth should be; in some cases
			// we rely on the `ContextProxy`'s data store and in other cases
			// we rely on the `ProviderSettingsManager`'s data store. It might
			// be simpler to unify these two.
			const id = await this.providerSettingsManager.saveConfig(name, providerSettings)

			if (activate) {
				const { mode } = await this.getState()

				// These promises do the following:
				// 1. Adds or updates the list of provider profiles.
				// 2. Sets the current provider profile.
				// 3. Sets the current mode's provider profile.
				// 4. Copies the provider settings to the context.
				//
				// Note: 1, 2, and 4 can be done in one `ContextProxy` call:
				// this.contextProxy.setValues({ ...providerSettings, listApiConfigMeta: ..., currentApiConfigName: ... })
				// We should probably switch to that and verify that it works.
				// I left the original implementation in just to be safe.
				await Promise.all([
					this.updateGlobalState("listApiConfigMeta", await this.providerSettingsManager.listConfig()),
					this.updateGlobalState("currentApiConfigName", name),
					this.providerSettingsManager.setModeConfig(mode, id),
					this.contextProxy.setProviderSettings(providerSettings),
				])

				// Notify CodeIndexManager about the settings change
				if (this.codeIndexManager) {
					await this.codeIndexManager.handleExternalSettingsChange()
				}

				// Change the provider for the current task.
				// TODO: We should rename `buildApiHandler` for clarity (e.g. `getProviderClient`).
				const task = this.getCurrentCline()

				if (task) {
					task.api = buildApiHandler(providerSettings)
				}
			} else {
				await this.updateGlobalState("listApiConfigMeta", await this.providerSettingsManager.listConfig())
			}

			await this.postStateToWebview()
			return id
		} catch (error) {
			this.log(
				`Error create new api configuration: ${JSON.stringify(error, Object.getOwnPropertyNames(error), 2)}`,
			)

			vscode.window.showErrorMessage(t("common:errors.create_api_config"))
			return undefined
		}
	}

	async deleteProviderProfile(profileToDelete: ProviderSettingsEntry) {
		const globalSettings = this.contextProxy.getValues()
		let profileToActivate: string | undefined = globalSettings.currentApiConfigName

		if (profileToDelete.name === profileToActivate) {
			profileToActivate = this.getProviderProfileEntries().find(({ name }) => name !== profileToDelete.name)?.name
		}

		if (!profileToActivate) {
			throw new Error("You cannot delete the last profile")
		}

		const entries = this.getProviderProfileEntries().filter(({ name }) => name !== profileToDelete.name)

		await this.contextProxy.setValues({
			...globalSettings,
			currentApiConfigName: profileToActivate,
			listApiConfigMeta: entries,
		})

		await this.postStateToWebview()
	}

	async activateProviderProfile(args: { name: string } | { id: string }) {
		const { name, id, ...providerSettings } = await this.providerSettingsManager.activateProfile(args)

		// See `upsertProviderProfile` for a description of what this is doing.
		await Promise.all([
			this.contextProxy.setValue("listApiConfigMeta", await this.providerSettingsManager.listConfig()),
			this.contextProxy.setValue("currentApiConfigName", name),
			this.contextProxy.setProviderSettings(providerSettings),
		])

		const { mode } = await this.getState()

		if (id) {
			await this.providerSettingsManager.setModeConfig(mode, id)
		}

		// Change the provider for the current task.
		const task = this.getCurrentCline()

		if (task) {
			task.api = buildApiHandler(providerSettings)
		}

		await this.postStateToWebview()
	}

	// Task Management

	async cancelTask() {
		const cline = this.getCurrentCline()

		if (!cline) {
			return
		}

		console.log(`[subtasks] cancelling task ${cline.taskId}.${cline.instanceId}`)

		const { historyItem } = await this.getTaskWithId(cline.taskId)
		// Preserve parent and root task information for history item.
		const rootTask = cline.rootTask
		const parentTask = cline.parentTask

		cline.abortTask()

		await pWaitFor(
			() =>
				this.getCurrentCline()! === undefined ||
				this.getCurrentCline()!.isStreaming === false ||
				this.getCurrentCline()!.didFinishAbortingStream ||
				// If only the first chunk is processed, then there's no
				// need to wait for graceful abort (closes edits, browser,
				// etc).
				this.getCurrentCline()!.isWaitingForFirstChunk,
			{
				timeout: 3_000,
			},
		).catch(() => {
			console.error("Failed to abort task")
		})

		if (this.getCurrentCline()) {
			// 'abandoned' will prevent this Cline instance from affecting
			// future Cline instances. This may happen if its hanging on a
			// streaming request.
			this.getCurrentCline()!.abandoned = true
		}

		// Clears task again, so we need to abortTask manually above.
		await this.initClineWithHistoryItem({ ...historyItem, rootTask, parentTask })
	}

	async updateCustomInstructions(instructions?: string) {
		// User may be clearing the field.
		await this.updateGlobalState("customInstructions", instructions || undefined)
		await this.postStateToWebview()
	}

	// MCP

	async ensureMcpServersDirectoryExists(): Promise<string> {
		// Get platform-specific application data directory
		let mcpServersDir: string
		if (process.platform === "win32") {
			// Windows: %APPDATA%\Kilo-Code\MCP
			mcpServersDir = path.join(os.homedir(), "AppData", "Roaming", "Kilo-Code", "MCP")
		} else if (process.platform === "darwin") {
			// macOS: ~/Documents/Kilo-Code/MCP
			mcpServersDir = path.join(os.homedir(), "Documents", "Kilo-Code", "MCP")
		} else {
			// Linux: ~/.local/share/Kilo-Code/MCP
			mcpServersDir = path.join(os.homedir(), ".local", "share", "Kilo-Code", "MCP")
		}

		try {
			await fs.mkdir(mcpServersDir, { recursive: true })
		} catch (error) {
			// Fallback to a relative path if directory creation fails
			return path.join(os.homedir(), ".kilocode", "mcp")
		}
		return mcpServersDir
	}

	async ensureSettingsDirectoryExists(): Promise<string> {
		const { getSettingsDirectoryPath } = await import("../../utils/storage")
		const globalStoragePath = this.contextProxy.globalStorageUri.fsPath
		return getSettingsDirectoryPath(globalStoragePath)
	}

	// OpenRouter

	async handleOpenRouterCallback(code: string) {
		let { apiConfiguration, currentApiConfigName } = await this.getState()

		let apiKey: string
		try {
			const baseUrl = apiConfiguration.openRouterBaseUrl || "https://openrouter.ai/api/v1"
			// Extract the base domain for the auth endpoint
			const baseUrlDomain = baseUrl.match(/^(https?:\/\/[^\/]+)/)?.[1] || "https://openrouter.ai"
			const response = await axios.post(`${baseUrlDomain}/api/v1/auth/keys`, { code })
			if (response.data && response.data.key) {
				apiKey = response.data.key
			} else {
				throw new Error("Invalid response from OpenRouter API")
			}
		} catch (error) {
			this.log(
				`Error exchanging code for API key: ${JSON.stringify(error, Object.getOwnPropertyNames(error), 2)}`,
			)
			throw error
		}

		const newConfiguration: ProviderSettings = {
			...apiConfiguration,
			apiProvider: "openrouter",
			openRouterApiKey: apiKey,
			openRouterModelId: apiConfiguration?.openRouterModelId || openRouterDefaultModelId,
		}

		await this.upsertProviderProfile(currentApiConfigName, newConfiguration)
	}

	// Glama

	async handleGlamaCallback(code: string) {
		let apiKey: string
		try {
			const response = await axios.post("https://glama.ai/api/gateway/v1/auth/exchange-code", { code })
			if (response.data && response.data.apiKey) {
				apiKey = response.data.apiKey
			} else {
				throw new Error("Invalid response from Glama API")
			}
		} catch (error) {
			this.log(
				`Error exchanging code for API key: ${JSON.stringify(error, Object.getOwnPropertyNames(error), 2)}`,
			)
			throw error
		}

		const { apiConfiguration, currentApiConfigName } = await this.getState()

		const newConfiguration: ProviderSettings = {
			...apiConfiguration,
			apiProvider: "glama",
			glamaApiKey: apiKey,
			glamaModelId: apiConfiguration?.glamaModelId || glamaDefaultModelId,
		}

		await this.upsertProviderProfile(currentApiConfigName, newConfiguration)
	}

	// Requesty

	async handleRequestyCallback(code: string) {
		let { apiConfiguration, currentApiConfigName } = await this.getState()

		const newConfiguration: ProviderSettings = {
			...apiConfiguration,
			apiProvider: "requesty",
			requestyApiKey: code,
			requestyModelId: apiConfiguration?.requestyModelId || requestyDefaultModelId,
		}

		await this.upsertProviderProfile(currentApiConfigName, newConfiguration)
	}

	// kilocode_change:
	async handleKiloCodeCallback(token: string) {
		const kilocode: ProviderName = "kilocode"
		let { apiConfiguration, currentApiConfigName } = await this.getState()

		await this.upsertProviderProfile(currentApiConfigName, {
			...apiConfiguration,
			apiProvider: "kilocode",
			kilocodeToken: token,
		})

		vscode.window.showInformationMessage("Kilo Code successfully configured!")

		if (this.getCurrentCline()) {
			this.getCurrentCline()!.api = buildApiHandler({
				apiProvider: kilocode,
				kilocodeToken: token,
			})
		}
	}

	// Task history

	async getTaskWithId(id: string): Promise<{
		historyItem: HistoryItem
		taskDirPath: string
		apiConversationHistoryFilePath: string
		uiMessagesFilePath: string
		apiConversationHistory: Anthropic.MessageParam[]
	}> {
		const history = this.getGlobalState("taskHistory") ?? []
		const historyItem = history.find((item) => item.id === id)

		if (historyItem) {
			const { getTaskDirectoryPath } = await import("../../utils/storage")
			const globalStoragePath = this.contextProxy.globalStorageUri.fsPath
			const taskDirPath = await getTaskDirectoryPath(globalStoragePath, id)
			const apiConversationHistoryFilePath = path.join(taskDirPath, GlobalFileNames.apiConversationHistory)
			const uiMessagesFilePath = path.join(taskDirPath, GlobalFileNames.uiMessages)
			const fileExists = await fileExistsAtPath(apiConversationHistoryFilePath)

			if (fileExists) {
				const apiConversationHistory = JSON.parse(await fs.readFile(apiConversationHistoryFilePath, "utf8"))

				return {
					historyItem,
					taskDirPath,
					apiConversationHistoryFilePath,
					uiMessagesFilePath,
					apiConversationHistory,
				}
			}
		}

		// if we tried to get a task that doesn't exist, remove it from state
		// FIXME: this seems to happen sometimes when the json file doesnt save to disk for some reason
		await this.deleteTaskFromState(id)
		throw new Error("Task not found")
	}

	async showTaskWithId(id: string) {
		if (id !== this.getCurrentCline()?.taskId) {
			// Non-current task.
			const { historyItem } = await this.getTaskWithId(id)
			await this.initClineWithHistoryItem(historyItem) // Clears existing task.
		}

		await this.postMessageToWebview({ type: "action", action: "chatButtonClicked" })
	}

	async exportTaskWithId(id: string) {
		const { historyItem, apiConversationHistory } = await this.getTaskWithId(id)
		await downloadTask(historyItem.ts, apiConversationHistory)
	}

	/* Condenses a task's message history to use fewer tokens. */
	async condenseTaskContext(taskId: string) {
		let task: Task | undefined
		for (let i = this.clineStack.length - 1; i >= 0; i--) {
			if (this.clineStack[i].taskId === taskId) {
				task = this.clineStack[i]
				break
			}
		}
		if (!task) {
			throw new Error(`Task with id ${taskId} not found in stack`)
		}
		await task.condenseContext()
		await this.postMessageToWebview({ type: "condenseTaskContextResponse", text: taskId })
	}

	// this function deletes a task from task hidtory, and deletes it's checkpoints and delete the task folder
	async deleteTaskWithId(id: string) {
		try {
			// get the task directory full path
			const { taskDirPath } = await this.getTaskWithId(id)

			// kilocode_change start
			// Check if task is favorited
			const history = this.getGlobalState("taskHistory") ?? []
			const task = history.find((item) => item.id === id)
			if (task?.isFavorited) {
				throw new Error("Cannot delete a favorited task. Please unfavorite it first.")
			}
			// kilocode_change end

			// remove task from stack if it's the current task
			if (id === this.getCurrentCline()?.taskId) {
				// if we found the taskid to delete - call finish to abort this task and allow a new task to be started,
				// if we are deleting a subtask and parent task is still waiting for subtask to finish - it allows the parent to resume (this case should neve exist)
				await this.finishSubTask(t("common:tasks.deleted"))
			}

			// delete task from the task history state
			await this.deleteTaskFromState(id)

			// Delete associated shadow repository or branch.
			// TODO: Store `workspaceDir` in the `HistoryItem` object.
			const globalStorageDir = this.contextProxy.globalStorageUri.fsPath
			const workspaceDir = this.cwd

			try {
				await ShadowCheckpointService.deleteTask({ taskId: id, globalStorageDir, workspaceDir })
			} catch (error) {
				console.error(
					`[deleteTaskWithId${id}] failed to delete associated shadow repository or branch: ${error instanceof Error ? error.message : String(error)}`,
				)
			}

			// delete the entire task directory including checkpoints and all content
			try {
				await fs.rm(taskDirPath, { recursive: true, force: true })
				console.log(`[deleteTaskWithId${id}] removed task directory`)
			} catch (error) {
				console.error(
					`[deleteTaskWithId${id}] failed to remove task directory: ${error instanceof Error ? error.message : String(error)}`,
				)
			}
		} catch (error) {
			// If task is not found, just remove it from state
			if (error instanceof Error && error.message === "Task not found") {
				await this.deleteTaskFromState(id)
				return
			}
			throw error
		}
	}

	async deleteTaskFromState(id: string) {
		const taskHistory = this.getGlobalState("taskHistory") ?? []
		const updatedTaskHistory = taskHistory.filter((task) => task.id !== id)
		await this.updateGlobalState("taskHistory", updatedTaskHistory)
		await this.postStateToWebview()
	}

	async postStateToWebview() {
		const state = await this.getStateToPostToWebview()
		this.postMessageToWebview({ type: "state", state })

		// Check MDM compliance and send user to account tab if not compliant
		if (!this.checkMdmCompliance()) {
			await this.postMessageToWebview({ type: "action", action: "accountButtonClicked" })
		}
	}

	// kilocode_change start
	async postRulesDataToWebview() {
		const workspacePath = this.cwd
		if (workspacePath) {
			this.postMessageToWebview({
				type: "rulesData",
				...(await getEnabledRules(workspacePath, this.contextProxy, this.context)),
			})
		}
	}
	// kilocode_change end

	/**
	 * Fetches marketplace data on demand to avoid blocking main state updates
	 */
	async fetchMarketplaceData() {
		try {
			const [marketplaceItems, marketplaceInstalledMetadata] = await Promise.all([
				this.marketplaceManager.getCurrentItems().catch((error) => {
					console.error("Failed to fetch marketplace items:", error)
					return [] as MarketplaceItem[]
				}),
				this.marketplaceManager.getInstallationMetadata().catch((error) => {
					console.error("Failed to fetch installation metadata:", error)
					return { project: {}, global: {} } as MarketplaceInstalledMetadata
				}),
			])

			// Send marketplace data separately
			this.postMessageToWebview({
				type: "marketplaceData",
				marketplaceItems: marketplaceItems || [],
				marketplaceInstalledMetadata: marketplaceInstalledMetadata || { project: {}, global: {} },
			})
		} catch (error) {
			console.error("Failed to fetch marketplace data:", error)
			// Send empty data on error to prevent UI from hanging
			this.postMessageToWebview({
				type: "marketplaceData",
				marketplaceItems: [],
				marketplaceInstalledMetadata: { project: {}, global: {} },
			})

			// Show user-friendly error notification for network issues
			if (error instanceof Error && error.message.includes("timeout")) {
				vscode.window.showWarningMessage(
					"Marketplace data could not be loaded due to network restrictions. Core functionality remains available.",
				)
			}
		}
	}

	/**
	 * Checks if there is a file-based system prompt override for the given mode
	 */
	async hasFileBasedSystemPromptOverride(mode: Mode): Promise<boolean> {
		const promptFilePath = getSystemPromptFilePath(this.cwd, mode)
		return await fileExistsAtPath(promptFilePath)
	}

	async getStateToPostToWebview() {
		const {
			apiConfiguration,
			customInstructions,
			alwaysAllowReadOnly,
			alwaysAllowReadOnlyOutsideWorkspace,
			alwaysAllowWrite,
			alwaysAllowWriteOutsideWorkspace,
			alwaysAllowWriteProtected,
			alwaysAllowExecute,
			alwaysAllowBrowser,
			alwaysAllowMcp,
			alwaysAllowModeSwitch,
			alwaysAllowSubtasks,
			allowedMaxRequests,
			autoCondenseContext,
			autoCondenseContextPercent,
			soundEnabled,
			ttsEnabled,
			ttsSpeed,
			diffEnabled,
			enableCheckpoints,
			taskHistory,
			soundVolume,
			browserViewportSize,
			screenshotQuality,
			remoteBrowserHost,
			remoteBrowserEnabled,
			cachedChromeHostUrl,
			writeDelayMs,
			terminalOutputLineLimit,
			terminalShellIntegrationTimeout,
			terminalShellIntegrationDisabled,
			terminalCommandDelay,
			terminalPowershellCounter,
			terminalZshClearEolMark,
			terminalZshOhMy,
			terminalZshP10k,
			terminalZdotdir,
			fuzzyMatchThreshold,
			// mcpEnabled,  // kilocode_change: always true
			enableMcpServerCreation,
			alwaysApproveResubmit,
			requestDelaySeconds,
			currentApiConfigName,
			listApiConfigMeta,
			pinnedApiConfigs,
			mode,
			customModePrompts,
			customSupportPrompts,
			enhancementApiConfigId,
			commitMessageApiConfigId, // kilocode_change
			autoApprovalEnabled,
			customModes,
			experiments,
			maxOpenTabsContext,
			maxWorkspaceFiles,
			browserToolEnabled,
			showRooIgnoredFiles,
			language,
			showAutoApproveMenu, // kilocode_change
			showTaskTimeline, // kilocode_change
			maxReadFileLine,
			terminalCompressProgressBar,
			historyPreviewCollapsed,
			cloudUserInfo,
			cloudIsAuthenticated,
			sharingEnabled,
			organizationAllowList,
			maxConcurrentFileReads,
			condensingApiConfigId,
			customCondensingPrompt,
			codebaseIndexConfig,
			codebaseIndexModels,
			profileThresholds,
		} = await this.getState()

		const machineId = vscode.env.machineId
		const allowedCommands = vscode.workspace.getConfiguration(Package.name).get<string[]>("allowedCommands") || []
		const cwd = this.cwd

		// Check if there's a system prompt override for the current mode
		const currentMode = mode ?? defaultModeSlug
		const hasSystemPromptOverride = await this.hasFileBasedSystemPromptOverride(currentMode)

		return {
			version: this.context.extension?.packageJSON?.version ?? "",
			apiConfiguration,
			customInstructions,
			alwaysAllowReadOnly: alwaysAllowReadOnly ?? true,
			alwaysAllowReadOnlyOutsideWorkspace: alwaysAllowReadOnlyOutsideWorkspace ?? true,
			alwaysAllowWrite: alwaysAllowWrite ?? true,
			alwaysAllowWriteOutsideWorkspace: alwaysAllowWriteOutsideWorkspace ?? true,
			alwaysAllowWriteProtected: alwaysAllowWriteProtected ?? false,
			alwaysAllowExecute: alwaysAllowExecute ?? true,
			alwaysAllowBrowser: alwaysAllowBrowser ?? true,
			alwaysAllowMcp: alwaysAllowMcp ?? true,
			alwaysAllowModeSwitch: alwaysAllowModeSwitch ?? true,
			alwaysAllowSubtasks: alwaysAllowSubtasks ?? true,
			allowedMaxRequests,
			autoCondenseContext: autoCondenseContext ?? true,
			autoCondenseContextPercent: autoCondenseContextPercent ?? 100,
			uriScheme: vscode.env.uriScheme,
			uiKind: vscode.UIKind[vscode.env.uiKind], // kilocode_change
			currentTaskItem: this.getCurrentCline()?.taskId
				? (taskHistory || []).find((item: HistoryItem) => item.id === this.getCurrentCline()?.taskId)
				: undefined,
			clineMessages: this.getCurrentCline()?.clineMessages || [],
			taskHistory: (taskHistory || [])
				.filter((item: HistoryItem) => item.ts && item.task)
				.sort((a: HistoryItem, b: HistoryItem) => b.ts - a.ts),
			soundEnabled: soundEnabled ?? false,
			ttsEnabled: ttsEnabled ?? false,
			ttsSpeed: ttsSpeed ?? 1.0,
			diffEnabled: diffEnabled ?? true,
			enableCheckpoints: enableCheckpoints ?? true,
			shouldShowAnnouncement: false,
			allowedCommands,
			soundVolume: soundVolume ?? 0.5,
			browserViewportSize: browserViewportSize ?? "900x600",
			screenshotQuality: screenshotQuality ?? 75,
			remoteBrowserHost,
			remoteBrowserEnabled: remoteBrowserEnabled ?? false,
			cachedChromeHostUrl: cachedChromeHostUrl,
			writeDelayMs: writeDelayMs ?? 1000,
			terminalOutputLineLimit: terminalOutputLineLimit ?? 500,
			terminalShellIntegrationTimeout: terminalShellIntegrationTimeout ?? Terminal.defaultShellIntegrationTimeout,
			terminalShellIntegrationDisabled: terminalShellIntegrationDisabled ?? false,
			terminalCommandDelay: terminalCommandDelay ?? 0,
			terminalPowershellCounter: terminalPowershellCounter ?? false,
			terminalZshClearEolMark: terminalZshClearEolMark ?? true,
			terminalZshOhMy: terminalZshOhMy ?? false,
			terminalZshP10k: terminalZshP10k ?? false,
			terminalZdotdir: terminalZdotdir ?? false,
			fuzzyMatchThreshold: fuzzyMatchThreshold ?? 1.0,
			mcpEnabled: true, // kilocode_change: always true
			enableMcpServerCreation: enableMcpServerCreation ?? true,
			alwaysApproveResubmit: alwaysApproveResubmit ?? false,
			requestDelaySeconds: requestDelaySeconds ?? 10,
			currentApiConfigName: currentApiConfigName ?? "default",
			listApiConfigMeta: listApiConfigMeta ?? [],
			pinnedApiConfigs: pinnedApiConfigs ?? {},
			mode: mode ?? defaultModeSlug,
			customModePrompts: customModePrompts ?? {},
			customSupportPrompts: customSupportPrompts ?? {},
			enhancementApiConfigId,
			commitMessageApiConfigId, // kilocode_change
			autoApprovalEnabled: autoApprovalEnabled ?? true,
			customModes,
			experiments: experiments ?? experimentDefault,
			mcpServers: this.mcpHub?.getAllServers() ?? [],
			maxOpenTabsContext: maxOpenTabsContext ?? 20,
			maxWorkspaceFiles: maxWorkspaceFiles ?? 200,
			cwd,
			browserToolEnabled: browserToolEnabled ?? true,
			machineId,
			showRooIgnoredFiles: showRooIgnoredFiles ?? true,
			showAutoApproveMenu: showAutoApproveMenu ?? false, // kilocode_change
			showTaskTimeline: showTaskTimeline ?? false, // kilocode_change
			language, // kilocode_change
			renderContext: this.renderContext,
			maxReadFileLine: maxReadFileLine ?? -1,
			maxConcurrentFileReads: maxConcurrentFileReads ?? 5,
			settingsImportedAt: this.settingsImportedAt,
			terminalCompressProgressBar: terminalCompressProgressBar ?? true,
			hasSystemPromptOverride,
			historyPreviewCollapsed: historyPreviewCollapsed ?? false,
			cloudUserInfo,
			cloudIsAuthenticated: cloudIsAuthenticated ?? false,
			sharingEnabled: sharingEnabled ?? false,
			organizationAllowList,
			condensingApiConfigId,
			customCondensingPrompt,
			codebaseIndexModels: codebaseIndexModels ?? EMBEDDING_MODEL_PROFILES,
			codebaseIndexConfig: codebaseIndexConfig ?? {
				codebaseIndexEnabled: false,
				codebaseIndexQdrantUrl: "http://localhost:6333",
				codebaseIndexEmbedderProvider: "openai",
				codebaseIndexEmbedderBaseUrl: "",
				codebaseIndexEmbedderModelId: "",
			},
			mdmCompliant: this.checkMdmCompliance(),
			profileThresholds: profileThresholds ?? {},
		}
	}

	/**
	 * Storage
	 * https://dev.to/kompotkot/how-to-use-secretstorage-in-your-vscode-extensions-2hco
	 * https://www.eliostruyf.com/devhack-code-extension-storage-options/
	 */

	async getState() {
		const stateValues = this.contextProxy.getValues()
		const customModes = await this.customModesManager.getCustomModes()

		// Determine apiProvider with the same logic as before.
		const apiProvider: ProviderName = stateValues.apiProvider ? stateValues.apiProvider : "kilocode" // kilocode_change: fall back to kilocode

		// Build the apiConfiguration object combining state values and secrets.
		const providerSettings = this.contextProxy.getProviderSettings()

		// Ensure apiProvider is set properly if not already in state
		if (!providerSettings.apiProvider) {
			providerSettings.apiProvider = apiProvider
		}

		let organizationAllowList = ORGANIZATION_ALLOW_ALL

		try {
			organizationAllowList = await CloudService.instance.getAllowList()
		} catch (error) {
			console.error(
				`[getState] failed to get organization allow list: ${error instanceof Error ? error.message : String(error)}`,
			)
		}

		let cloudUserInfo: CloudUserInfo | null = null

		try {
			cloudUserInfo = CloudService.instance.getUserInfo()
		} catch (error) {
			console.error(
				`[getState] failed to get cloud user info: ${error instanceof Error ? error.message : String(error)}`,
			)
		}

		let cloudIsAuthenticated: boolean = false

		try {
			cloudIsAuthenticated = CloudService.instance.isAuthenticated()
		} catch (error) {
			console.error(
				`[getState] failed to get cloud authentication state: ${error instanceof Error ? error.message : String(error)}`,
			)
		}

		let sharingEnabled: boolean = false

		try {
			sharingEnabled = await CloudService.instance.canShareTask()
		} catch (error) {
			console.error(
				`[getState] failed to get sharing enabled state: ${error instanceof Error ? error.message : String(error)}`,
			)
		}

		// Return the same structure as before
		return {
			apiConfiguration: providerSettings,
			lastShownAnnouncementId: stateValues.lastShownAnnouncementId,
			customInstructions: stateValues.customInstructions,
			apiModelId: stateValues.apiModelId,
			alwaysAllowReadOnly: stateValues.alwaysAllowReadOnly ?? true,
			alwaysAllowReadOnlyOutsideWorkspace: stateValues.alwaysAllowReadOnlyOutsideWorkspace ?? true,
			alwaysAllowWrite: stateValues.alwaysAllowWrite ?? true,
			alwaysAllowWriteOutsideWorkspace: stateValues.alwaysAllowWriteOutsideWorkspace ?? true,
			alwaysAllowWriteProtected: stateValues.alwaysAllowWriteProtected ?? false,
			alwaysAllowExecute: stateValues.alwaysAllowExecute ?? true,
			alwaysAllowBrowser: stateValues.alwaysAllowBrowser ?? true,
			alwaysAllowMcp: stateValues.alwaysAllowMcp ?? true,
			alwaysAllowModeSwitch: stateValues.alwaysAllowModeSwitch ?? true,
			alwaysAllowSubtasks: stateValues.alwaysAllowSubtasks ?? true,
			allowedMaxRequests: stateValues.allowedMaxRequests,
			autoCondenseContext: stateValues.autoCondenseContext ?? true,
			autoCondenseContextPercent: stateValues.autoCondenseContextPercent ?? 100,
			taskHistory: stateValues.taskHistory,
			allowedCommands: stateValues.allowedCommands,
			soundEnabled: stateValues.soundEnabled ?? false,
			ttsEnabled: stateValues.ttsEnabled ?? false,
			ttsSpeed: stateValues.ttsSpeed ?? 1.0,
			diffEnabled: stateValues.diffEnabled ?? true,
			enableCheckpoints: stateValues.enableCheckpoints ?? true,
			soundVolume: stateValues.soundVolume,
			browserViewportSize: stateValues.browserViewportSize ?? "900x600",
			screenshotQuality: stateValues.screenshotQuality ?? 75,
			remoteBrowserHost: stateValues.remoteBrowserHost,
			remoteBrowserEnabled: stateValues.remoteBrowserEnabled ?? true,
			cachedChromeHostUrl: stateValues.cachedChromeHostUrl as string | undefined,
			fuzzyMatchThreshold: stateValues.fuzzyMatchThreshold ?? 1.0,
			writeDelayMs: stateValues.writeDelayMs ?? 1000,
			terminalOutputLineLimit: stateValues.terminalOutputLineLimit ?? 500,
			terminalShellIntegrationTimeout:
				stateValues.terminalShellIntegrationTimeout ?? Terminal.defaultShellIntegrationTimeout,
			terminalShellIntegrationDisabled: stateValues.terminalShellIntegrationDisabled ?? false,
			terminalCommandDelay: stateValues.terminalCommandDelay ?? 0,
			terminalPowershellCounter: stateValues.terminalPowershellCounter ?? false,
			terminalZshClearEolMark: stateValues.terminalZshClearEolMark ?? true,
			terminalZshOhMy: stateValues.terminalZshOhMy ?? false,
			terminalZshP10k: stateValues.terminalZshP10k ?? false,
			terminalZdotdir: stateValues.terminalZdotdir ?? false,
			terminalCompressProgressBar: stateValues.terminalCompressProgressBar ?? true,
			mode: stateValues.mode ?? defaultModeSlug,
			language: stateValues.language ?? formatLanguage(vscode.env.language),
			mcpEnabled: true, // kilocode_change: always true
			enableMcpServerCreation: stateValues.enableMcpServerCreation ?? true,
			alwaysApproveResubmit: stateValues.alwaysApproveResubmit ?? false,
			requestDelaySeconds: Math.max(5, stateValues.requestDelaySeconds ?? 10),
			currentApiConfigName: stateValues.currentApiConfigName ?? "default",
			listApiConfigMeta: stateValues.listApiConfigMeta ?? [],
			pinnedApiConfigs: stateValues.pinnedApiConfigs ?? {},
			modeApiConfigs: stateValues.modeApiConfigs ?? ({} as Record<Mode, string>),
			customModePrompts: stateValues.customModePrompts ?? {},
			customSupportPrompts: stateValues.customSupportPrompts ?? {},
			enhancementApiConfigId: stateValues.enhancementApiConfigId,
			commitMessageApiConfigId: stateValues.commitMessageApiConfigId, // kilocode_change
			experiments: stateValues.experiments ?? experimentDefault,
			autoApprovalEnabled: stateValues.autoApprovalEnabled ?? true,
			customModes,
			maxOpenTabsContext: stateValues.maxOpenTabsContext ?? 20,
			maxWorkspaceFiles: stateValues.maxWorkspaceFiles ?? 200,
			openRouterUseMiddleOutTransform: stateValues.openRouterUseMiddleOutTransform ?? true,
			browserToolEnabled: stateValues.browserToolEnabled ?? true,
			showRooIgnoredFiles: stateValues.showRooIgnoredFiles ?? true,
			showAutoApproveMenu: stateValues.showAutoApproveMenu ?? false, // kilocode_change
			showTaskTimeline: stateValues.showTaskTimeline ?? false, // kilocode_change
			maxReadFileLine: stateValues.maxReadFileLine ?? -1,
			maxConcurrentFileReads: stateValues.maxConcurrentFileReads ?? 5,
			historyPreviewCollapsed: stateValues.historyPreviewCollapsed ?? false,
			cloudUserInfo,
			cloudIsAuthenticated,
			sharingEnabled,
			organizationAllowList,
			// Explicitly add condensing settings
			condensingApiConfigId: stateValues.condensingApiConfigId,
			customCondensingPrompt: stateValues.customCondensingPrompt,
			codebaseIndexModels: stateValues.codebaseIndexModels ?? EMBEDDING_MODEL_PROFILES,
			codebaseIndexConfig: stateValues.codebaseIndexConfig ?? {
				codebaseIndexEnabled: false,
				codebaseIndexQdrantUrl: "http://localhost:6333",
				codebaseIndexEmbedderProvider: "openai",
				codebaseIndexEmbedderBaseUrl: "",
				codebaseIndexEmbedderModelId: "",
			},
			profileThresholds: stateValues.profileThresholds ?? {},
		}
	}

	async updateTaskHistory(item: HistoryItem): Promise<HistoryItem[]> {
		const history = (this.getGlobalState("taskHistory") as HistoryItem[] | undefined) || []
		const existingItemIndex = history.findIndex((h) => h.id === item.id)

		if (existingItemIndex !== -1) {
			history[existingItemIndex] = item
		} else {
			history.push(item)
		}

		await this.updateGlobalState("taskHistory", history)
		return history
	}

	// ContextProxy

	// @deprecated - Use `ContextProxy#setValue` instead.
	private async updateGlobalState<K extends keyof GlobalState>(key: K, value: GlobalState[K]) {
		await this.contextProxy.setValue(key, value)
	}

	// @deprecated - Use `ContextProxy#getValue` instead.
	private getGlobalState<K extends keyof GlobalState>(key: K) {
		return this.contextProxy.getValue(key)
	}

	public async setValue<K extends keyof RooCodeSettings>(key: K, value: RooCodeSettings[K]) {
		await this.contextProxy.setValue(key, value)
	}

	public getValue<K extends keyof RooCodeSettings>(key: K) {
		return this.contextProxy.getValue(key)
	}

	public getValues() {
		return this.contextProxy.getValues()
	}

	public async setValues(values: RooCodeSettings) {
		await this.contextProxy.setValues(values)
	}

	// cwd

	get cwd() {
		return getWorkspacePath()
	}

	// dev

	async resetState() {
		const answer = await vscode.window.showInformationMessage(
			t("common:confirmation.reset_state"),
			{ modal: true },
			t("common:answers.yes"),
		)

		if (answer !== t("common:answers.yes")) {
			return
		}

		await this.contextProxy.resetAllState()
		await this.providerSettingsManager.resetAllConfigs()
		await this.customModesManager.resetCustomModes()
		await this.removeClineFromStack()
		await this.postStateToWebview()
		await this.postMessageToWebview({ type: "action", action: "chatButtonClicked" })
	}

	// logging

	public log(message: string) {
		this.outputChannel.appendLine(message)
		console.log(message)
	}

	// integration tests

	get viewLaunched() {
		return this.isViewLaunched
	}

	get messages() {
		return this.getCurrentCline()?.clineMessages || []
	}

	// Add public getter
	public getMcpHub(): McpHub | undefined {
		return this.mcpHub
	}

	/**
	 * Check if the current state is compliant with MDM policy
	 * @returns true if compliant, false if blocked
	 */
	public checkMdmCompliance(): boolean {
		if (!this.mdmService) {
			return true // No MDM service, allow operation
		}

		const compliance = this.mdmService.isCompliant()

		if (!compliance.compliant) {
			return false
		}

		return true
	}

	/**
	 * Returns properties to be included in every telemetry event
	 * This method is called by the telemetry service to get context information
	 * like the current mode, API provider, etc.
	 */
	public async getTelemetryProperties(): Promise<TelemetryProperties> {
		const { mode, apiConfiguration, language } = await this.getState()
		const task = this.getCurrentCline()

		const packageJSON = this.context.extension?.packageJSON

		return {
			appName: packageJSON?.name ?? Package.name,
			appVersion: packageJSON?.version ?? Package.version,
			vscodeVersion: vscode.version,
			platform: process.platform,
			editorName: vscode.env.appName,
			language,
			mode,
			apiProvider: apiConfiguration?.apiProvider,
			modelId: task?.api?.getModel().id,
			diffStrategy: task?.diffStrategy?.getName(),
			isSubtask: task ? !!task.parentTask : undefined,
		}
	}

	// kilocode_change:
	// MCP Marketplace
	private async fetchMcpMarketplaceFromApi(silent: boolean = false): Promise<McpMarketplaceCatalog | undefined> {
		try {
			const response = await axios.get("https://api.cline.bot/v1/mcp/marketplace", {
				headers: {
					"Content-Type": "application/json",
				},
			})

			if (!response.data) {
				throw new Error("Invalid response from MCP marketplace API")
			}

			const catalog: McpMarketplaceCatalog = {
				items: (response.data || []).map((item: any) => ({
					...item,
					githubStars: item.githubStars ?? 0,
					downloadCount: item.downloadCount ?? 0,
					tags: item.tags ?? [],
				})),
			}

			await this.updateGlobalState("mcpMarketplaceCatalog", catalog)
			return catalog
		} catch (error) {
			console.error("Failed to fetch MCP marketplace:", error)
			if (!silent) {
				const errorMessage = error instanceof Error ? error.message : "Failed to fetch MCP marketplace"
				await this.postMessageToWebview({
					type: "mcpMarketplaceCatalog",
					error: errorMessage,
				})
				vscode.window.showErrorMessage(errorMessage)
			}
			return undefined
		}
	}

	async silentlyRefreshMcpMarketplace() {
		try {
			const catalog = await this.fetchMcpMarketplaceFromApi(true)
			if (catalog) {
				await this.postMessageToWebview({
					type: "mcpMarketplaceCatalog",
					mcpMarketplaceCatalog: catalog,
				})
			}
		} catch (error) {
			console.error("Failed to silently refresh MCP marketplace:", error)
		}
	}

	async fetchMcpMarketplace(forceRefresh: boolean = false) {
		try {
			// Check if we have cached data
			const cachedCatalog = (await this.getGlobalState("mcpMarketplaceCatalog")) as
				| McpMarketplaceCatalog
				| undefined
			if (!forceRefresh && cachedCatalog?.items) {
				await this.postMessageToWebview({
					type: "mcpMarketplaceCatalog",
					mcpMarketplaceCatalog: cachedCatalog,
				})
				return
			}

			const catalog = await this.fetchMcpMarketplaceFromApi(false)
			if (catalog) {
				await this.postMessageToWebview({
					type: "mcpMarketplaceCatalog",
					mcpMarketplaceCatalog: catalog,
				})
			}
		} catch (error) {
			console.error("Failed to handle cached MCP marketplace:", error)
			const errorMessage = error instanceof Error ? error.message : "Failed to handle cached MCP marketplace"
			await this.postMessageToWebview({
				type: "mcpMarketplaceCatalog",
				error: errorMessage,
			})
			vscode.window.showErrorMessage(errorMessage)
		}
	}

	async downloadMcp(mcpId: string) {
		try {
			// First check if we already have this MCP server installed
			const servers = this.mcpHub?.getServers() || []
			const isInstalled = servers.some((server: McpServer) => server.name === mcpId)

			if (isInstalled) {
				throw new Error("This MCP server is already installed")
			}

			// Fetch server details from marketplace
			const response = await axios.post<McpDownloadResponse>(
				"https://api.cline.bot/v1/mcp/download",
				{ mcpId },
				{
					headers: { "Content-Type": "application/json" },
					timeout: 10000,
				},
			)

			if (!response.data) {
				throw new Error("Invalid response from MCP marketplace API")
			}

			console.log("[downloadMcp] Response from download API", { response })

			const mcpDetails = response.data

			// Validate required fields
			if (!mcpDetails.githubUrl) {
				throw new Error("Missing GitHub URL in MCP download response")
			}
			if (!mcpDetails.readmeContent) {
				throw new Error("Missing README content in MCP download response")
			}

			// Send details to webview
			await this.postMessageToWebview({
				type: "mcpDownloadDetails",
				mcpDownloadDetails: mcpDetails,
			})

			// Create task with context from README and added guidelines for MCP server installation
			const task = `Set up the MCP server from ${mcpDetails.githubUrl} while adhering to these MCP server installation rules:
- Use "${mcpDetails.mcpId}" as the server name in ${GlobalFileNames.mcpSettings}.
- Create the directory for the new MCP server before starting installation.
- Use commands aligned with the user's shell and operating system best practices.
- The following README may contain instructions that conflict with the user's OS, in which case proceed thoughtfully.
- Once installed, demonstrate the server's capabilities by using one of its tools.
Here is the project's README to help you get started:\n\n${mcpDetails.readmeContent}\n${mcpDetails.llmsInstallationContent}`

			// Initialize task and show chat view
			await this.initClineWithTask(task)
			await this.postMessageToWebview({
				type: "action",
				action: "chatButtonClicked",
			})
		} catch (error) {
			console.error("Failed to download MCP:", error)
			let errorMessage = "Failed to download MCP"

			if (axios.isAxiosError(error)) {
				if (error.code === "ECONNABORTED") {
					errorMessage = "Request timed out. Please try again."
				} else if (error.response?.status === 404) {
					errorMessage = "MCP server not found in marketplace."
				} else if (error.response?.status === 500) {
					errorMessage = "Internal server error. Please try again later."
				} else if (!error.response && error.request) {
					errorMessage = "Network error. Please check your internet connection."
				}
			} else if (error instanceof Error) {
				errorMessage = error.message
			}

			// Show error in both notification and marketplace UI
			vscode.window.showErrorMessage(errorMessage)
			await this.postMessageToWebview({
				type: "mcpDownloadDetails",
				error: errorMessage,
			})
		}
	}
	// end kilocode_change

	// kilocode_change start
	// Add new methods for favorite functionality
	async toggleTaskFavorite(id: string) {
		const history = this.getGlobalState("taskHistory") ?? []
		const updatedHistory = history.map((item) => {
			if (item.id === id) {
				return { ...item, isFavorited: !item.isFavorited }
			}
			return item
		})
		await this.updateGlobalState("taskHistory", updatedHistory)
		await this.postStateToWebview()
	}

	async getFavoriteTasks(): Promise<HistoryItem[]> {
		const history = this.getGlobalState("taskHistory") ?? []
		return history.filter((item) => item.isFavorited)
	}

	// Modify batch delete to respect favorites
	async deleteMultipleTasks(taskIds: string[]) {
		const history = this.getGlobalState("taskHistory") ?? []
		const favoritedTaskIds = taskIds.filter((id) => history.find((item) => item.id === id)?.isFavorited)

		if (favoritedTaskIds.length > 0) {
			throw new Error("Cannot delete favorited tasks. Please unfavorite them first.")
		}

		for (const id of taskIds) {
			await this.deleteTaskWithId(id)
		}
	}
	// kilocode_change end
}<|MERGE_RESOLUTION|>--- conflicted
+++ resolved
@@ -755,12 +755,8 @@
             <meta charset="utf-8">
             <meta name="viewport" content="width=device-width,initial-scale=1,shrink-to-fit=no">
             <meta name="theme-color" content="#000000">
-<<<<<<< HEAD
 			<!-- kilocode_change: add https://*.googleusercontent.com https://*.googleapis.com to img-src, https://* to connect-src -->
-            <meta http-equiv="Content-Security-Policy" content="default-src 'none'; font-src ${webview.cspSource}; style-src ${webview.cspSource} 'unsafe-inline'; img-src ${webview.cspSource} https://*.googleusercontent.com https://storage.googleapis.com https://img.clerk.com data: https://*.googleapis.com; media-src ${webview.cspSource}; script-src ${webview.cspSource} 'wasm-unsafe-eval' 'nonce-${nonce}' https://us-assets.i.posthog.com 'strict-dynamic'; connect-src https://* https://openrouter.ai https://api.requesty.ai https://us.i.posthog.com https://us-assets.i.posthog.com;">
-=======
-            <meta http-equiv="Content-Security-Policy" content="default-src 'none'; font-src ${webview.cspSource} data:; style-src ${webview.cspSource} 'unsafe-inline'; img-src ${webview.cspSource} https://storage.googleapis.com https://img.clerk.com data:; media-src ${webview.cspSource}; script-src ${webview.cspSource} 'wasm-unsafe-eval' 'nonce-${nonce}' https://us-assets.i.posthog.com 'strict-dynamic'; connect-src https://openrouter.ai https://api.requesty.ai https://us.i.posthog.com https://us-assets.i.posthog.com;">
->>>>>>> 653104b4
+            <meta http-equiv="Content-Security-Policy" content="default-src 'none'; font-src ${webview.cspSource} data:; style-src ${webview.cspSource} 'unsafe-inline'; img-src ${webview.cspSource} https://*.googleusercontent.com https://storage.googleapis.com https://img.clerk.com data: https://*.googleapis.com; media-src ${webview.cspSource}; script-src ${webview.cspSource} 'wasm-unsafe-eval' 'nonce-${nonce}' https://us-assets.i.posthog.com 'strict-dynamic'; connect-src https://* https://openrouter.ai https://api.requesty.ai https://us.i.posthog.com https://us-assets.i.posthog.com;">
             <link rel="stylesheet" type="text/css" href="${stylesUri}">
 			<link href="${codiconsUri}" rel="stylesheet" />
 			<script nonce="${nonce}">
@@ -1298,7 +1294,7 @@
 	// kilocode_change end
 
 	/**
-	 * Fetches marketplace data on demand to avoid blocking main state updates
+	 * Fetches marketplace dataon demand to avoid blocking main state updates
 	 */
 	async fetchMarketplaceData() {
 		try {
