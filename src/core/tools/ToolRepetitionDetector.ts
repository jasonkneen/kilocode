--- conflicted
+++ resolved
@@ -43,19 +43,14 @@
 			this.previousToolCallJson = currentToolCallJson
 		}
 
-<<<<<<< HEAD
 		// kilocode_change: browser scrolling many times is fine
 		const limit = currentToolCallBlock.name === "browser_action" ? 30 : this.consecutiveIdenticalToolCallLimit
 
-		// Check if limit is reached
-		if (this.consecutiveIdenticalToolCallCount >= limit /*kilocode_change*/) {
-=======
 		// Check if limit is reached (0 means unlimited)
 		if (
 			this.consecutiveIdenticalToolCallLimit > 0 &&
-			this.consecutiveIdenticalToolCallCount >= this.consecutiveIdenticalToolCallLimit
+			this.consecutiveIdenticalToolCallCount >= limit /*kilocode_change*/
 		) {
->>>>>>> a0e640cd
 			// Reset counters to allow recovery if user guides the AI past this point
 			this.consecutiveIdenticalToolCallCount = 0
 			this.previousToolCallJson = null
