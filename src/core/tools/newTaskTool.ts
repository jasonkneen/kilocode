import delay from "delay"

import { RooCodeEventName } from "@roo-code/types"

import { ToolUse, AskApproval, HandleError, PushToolResult, RemoveClosingTag } from "../../shared/tools"
import { Task } from "../task/Task"
import { defaultModeSlug, getModeBySlug } from "../../shared/modes"
import { formatResponse } from "../prompts/responses"
import { t } from "../../i18n"

export async function newTaskTool(
	cline: Task,
	block: ToolUse,
	askApproval: AskApproval,
	handleError: HandleError,
	pushToolResult: PushToolResult,
	removeClosingTag: RemoveClosingTag,
) {
	const mode: string | undefined = block.params.mode
	const message: string | undefined = block.params.message

	try {
		if (block.partial) {
			const partialMessage = JSON.stringify({
				tool: "newTask",
				mode: removeClosingTag("mode", mode),
				content: removeClosingTag("message", message),
			})

			await cline.ask("tool", partialMessage, block.partial).catch(() => {})
			return
		} else {
			if (!mode) {
				cline.consecutiveMistakeCount++
				cline.recordToolError("new_task")
				pushToolResult(await cline.sayAndCreateMissingParamError("new_task", "mode"))
				return
			}

			if (!message) {
				cline.consecutiveMistakeCount++
				cline.recordToolError("new_task")
				pushToolResult(await cline.sayAndCreateMissingParamError("new_task", "message"))
				return
			}

			cline.consecutiveMistakeCount = 0
			// Un-escape one level of backslashes before '@' for hierarchical subtasks
			// Un-escape one level: \\@ -> \@ (removes one backslash for hierarchical subtasks)
			const unescapedMessage = message.replace(/\\\\@/g, "\\@")

			// Verify the mode exists
			const targetMode = getModeBySlug(mode, (await cline.providerRef.deref()?.getState())?.customModes)

			if (!targetMode) {
				pushToolResult(formatResponse.toolError(`Invalid mode: ${mode}`))
				return
			}

			const toolMessage = JSON.stringify({
				tool: "newTask",
				mode: targetMode.name,
				content: message,
			})

			const didApprove = await askApproval("tool", toolMessage)

			if (!didApprove) {
				return
			}

			const provider = cline.providerRef.deref()

			if (!provider) {
				return
			}

			if (cline.enableCheckpoints) {
				cline.checkpointSave(true)
			}

			// Preserve the current mode so we can resume with it later.
			cline.pausedModeSlug = (await provider.getState()).mode ?? defaultModeSlug

<<<<<<< HEAD
			// kilocode_change start: Switch to the desired mode BEFORE creating the task
			await provider.handleModeSwitch(mode)
			// Small delay to ensure mode switch has propagated
			await delay(100)
			// kilocode_change end

			// Now create the task with the correct mode already set
			const newCline = await provider.initClineWithTask(unescapedMessage, undefined, cline)
=======
			// Create new task instance first (this preserves parent's current mode in its history)
			const newCline = await provider.createTask(unescapedMessage, undefined, cline)

>>>>>>> 81cba186
			if (!newCline) {
				await provider.handleModeSwitch(cline.pausedModeSlug) // kilocode_change: if task creation failed, switch back to the parent's mode
				pushToolResult(t("tools:newTask.errors.policy_restriction"))
				return
			}

			// kilocode_change start: Switch to the desired mode BEFORE creating the task above
			// // Now switch the newly created task to the desired mode
			// await provider.handleModeSwitch(mode)

			// // Delay to allow mode change to take effect
			// await delay(500)
			// kilocode_change end

			cline.emit(RooCodeEventName.TaskSpawned, newCline.taskId)

			pushToolResult(`Successfully created new task in ${targetMode.name} mode with message: ${unescapedMessage}`)

			// Set the isPaused flag to true so the parent
			// task can wait for the sub-task to finish.
			cline.isPaused = true
			cline.emit(RooCodeEventName.TaskPaused)

			return
		}
	} catch (error) {
		await handleError("creating new task", error)
		return
	}
}<|MERGE_RESOLUTION|>--- conflicted
+++ resolved
@@ -82,7 +82,6 @@
 			// Preserve the current mode so we can resume with it later.
 			cline.pausedModeSlug = (await provider.getState()).mode ?? defaultModeSlug
 
-<<<<<<< HEAD
 			// kilocode_change start: Switch to the desired mode BEFORE creating the task
 			await provider.handleModeSwitch(mode)
 			// Small delay to ensure mode switch has propagated
@@ -90,12 +89,8 @@
 			// kilocode_change end
 
 			// Now create the task with the correct mode already set
-			const newCline = await provider.initClineWithTask(unescapedMessage, undefined, cline)
-=======
-			// Create new task instance first (this preserves parent's current mode in its history)
 			const newCline = await provider.createTask(unescapedMessage, undefined, cline)
 
->>>>>>> 81cba186
 			if (!newCline) {
 				await provider.handleModeSwitch(cline.pausedModeSlug) // kilocode_change: if task creation failed, switch back to the parent's mode
 				pushToolResult(t("tools:newTask.errors.policy_restriction"))
