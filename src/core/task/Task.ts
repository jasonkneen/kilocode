--- conflicted
+++ resolved
@@ -264,14 +264,11 @@
 		this.parentTask = parentTask
 		this.taskNumber = taskNumber
 
-<<<<<<< HEAD
-		this.diffStrategy = new MultiSearchReplaceDiffStrategy(this.fuzzyMatchThreshold)
-=======
-		if (historyItem) {
-			TelemetryService.instance.captureTaskRestarted(this.taskId)
-		} else {
-			TelemetryService.instance.captureTaskCreated(this.taskId)
-		}
+		// if (historyItem) {
+		// 	TelemetryService.instance.captureTaskRestarted(this.taskId)
+		// } else {
+		// 	TelemetryService.instance.captureTaskCreated(this.taskId)
+		// } // kilocode_change
 
 		// Only set up diff strategy if diff is enabled
 		if (this.diffEnabled) {
@@ -291,7 +288,6 @@
 			})
 		}
 
->>>>>>> 23bbad04
 		this.toolRepetitionDetector = new ToolRepetitionDetector(this.consecutiveMistakeLimit)
 
 		onCreated?.(this)
