--- conflicted
+++ resolved
@@ -3,11 +3,8 @@
 
 import { formatLargeNumber } from "@/utils/format"
 import { calculateTokenDistribution } from "@/utils/model-utils"
-<<<<<<< HEAD
 import { KiloContextWindowProgressTokensUsed } from "../kilocode/chat/KiloContextWindowProgressTokensUsed"
-=======
 import { StandardTooltip } from "@/components/ui"
->>>>>>> db07ff56
 
 interface ContextWindowProgressProps {
 	contextWindow: number
@@ -67,25 +64,12 @@
 						<div className="flex items-center h-1 rounded-[2px] overflow-hidden w-full bg-[color-mix(in_srgb,var(--vscode-foreground)_20%,transparent)]">
 							{/* Current tokens container */}
 							<div
-<<<<<<< HEAD
-								className="absolute h-4 -top-[7px] w-full z-6"
-								title={t("chat:tokenProgress.tokensUsed", {
-									used: formatLargeNumber(safeContextTokens),
-									total: formatLargeNumber(safeContextWindow),
-								})}
-								data-testid="context-tokens-used"
-							/>
-							{/* Current tokens used - darkest */}
-							<KiloContextWindowProgressTokensUsed currentPercent={currentPercent} />
-						</div>
-=======
 								className="relative h-full"
 								style={{ width: `${currentPercent}%` }}
 								data-testid="context-tokens-used">
 								{/* Current tokens used - darkest */}
-								<div className="h-full w-full bg-[var(--vscode-foreground)] transition-width duration-300 ease-out" />
+								<KiloContextWindowProgressTokensUsed currentPercent={currentPercent} />
 							</div>
->>>>>>> db07ff56
 
 							{/* Container for reserved tokens */}
 							<div
