--- conflicted
+++ resolved
@@ -1123,32 +1123,12 @@
 	})
 })
 
-<<<<<<< HEAD
 describe.skip("ChatView - Version Indicator Tests", () => {
-	beforeEach(() => vi.clearAllMocks())
-
-	// Helper function to create a mock VersionIndicator implementation
-	const createMockVersionIndicator = (
-		ariaLabel: string = "chat:versionIndicator.ariaLabel",
-		version: string = "v3.21.5",
-	) => {
-		return (props?: { onClick?: () => void; className?: string }) => {
-			const { onClick, className } = props || {}
-			return (
-				<button data-testid="version-indicator" onClick={onClick} className={className} aria-label={ariaLabel}>
-					{version}
-				</button>
-			)
-		}
-	}
-=======
-describe("ChatView - Version Indicator Tests", () => {
 	beforeEach(() => {
 		vi.clearAllMocks()
 		// Reset the mock to return null by default
 		mockVersionIndicator.mockReturnValue(null)
 	})
->>>>>>> 1695c83c
 
 	it("displays version indicator button", () => {
 		// Mock VersionIndicator to return a button
@@ -1334,14 +1314,9 @@
 		expect(queryByTestId("roo-cloud-cta")).not.toBeInTheDocument()
 	})
 
-<<<<<<< HEAD
 	// kilocode_change skip
 	it.skip("shows RooCloudCTA when user is not authenticated and has run 4 or more tasks", async () => {
-		const { getByTestId, queryByTestId } = renderChatView()
-=======
-	it("shows RooCloudCTA when user is not authenticated and has run 4 or more tasks", async () => {
 		const { getByTestId } = renderChatView()
->>>>>>> 1695c83c
 
 		// Hydrate state with user not authenticated and 4 tasks
 		mockPostMessage({
@@ -1361,14 +1336,9 @@
 		})
 	})
 
-<<<<<<< HEAD
 	// kilocode_change skip
 	it.skip("shows RooCloudCTA when user is not authenticated and has run 5 tasks", async () => {
-		const { getByTestId, queryByTestId } = renderChatView()
-=======
-	it("shows RooCloudCTA when user is not authenticated and has run 5 tasks", async () => {
 		const { getByTestId } = renderChatView()
->>>>>>> 1695c83c
 
 		// Hydrate state with user not authenticated and 5 tasks
 		mockPostMessage({
