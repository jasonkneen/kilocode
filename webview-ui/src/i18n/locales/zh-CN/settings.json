{
	"common": {
		"save": "保存",
		"done": "完成",
		"cancel": "取消",
		"reset": "恢复默认设置",
		"select": "选择",
		"add": "添加标头",
		"remove": "移除"
	},
	"header": {
		"title": "设置",
		"saveButtonTooltip": "保存更改",
		"nothingChangedTooltip": "暂无更改",
		"doneButtonTooltip": "放弃未保存的更改并关闭设置面板"
	},
	"unsavedChangesDialog": {
		"title": "未保存的更改",
		"description": "是否放弃更改并继续？",
		"cancelButton": "取消",
		"discardButton": "放弃更改"
	},
	"sections": {
		"providers": "提供商",
		"autoApprove": "自动批准",
		"browser": "计算机交互",
		"checkpoints": "存档点",
		"notifications": "通知",
		"contextManagement": "上下文",
		"terminal": "终端",
		"prompts": "提示词",
		"experimental": "实验性",
		"language": "语言",
		"about": "关于 Kilo Code",
		"mcp": "MCP 服务器",
		"display": "显示"
	},
	"prompts": {
		"description": "配置用于快速操作的支持提示词，如增强提示词、解释代码和修复问题。这些提示词帮助 Kilo Code 为常见开发任务提供更好的支持。"
	},
	"codeIndex": {
		"title": "代码库索引",
		"enableLabel": "启用代码库索引",
		"enableDescription": "<0>代码库索引</0>是一个实验性功能，使用 AI 嵌入为您的项目创建语义搜索索引。这使 Kilo Code 能够通过基于含义而非仅仅关键词来查找相关代码，从而更好地理解和导航大型代码库。",
		"providerLabel": "嵌入提供商",
		"selectProviderPlaceholder": "选择提供商",
		"openaiProvider": "OpenAI",
		"ollamaProvider": "Ollama",
		"openaiCompatibleProvider": "OpenAI 兼容",
		"openaiCompatibleBaseUrlLabel": "基础 URL：",
		"openaiCompatibleApiKeyLabel": "API 密钥：",
		"openaiCompatibleModelDimensionLabel": "嵌入维度：",
		"openaiCompatibleModelDimensionPlaceholder": "例如，1536",
		"openaiCompatibleModelDimensionDescription": "模型的嵌入维度（输出大小）。请查阅您的提供商文档获取此值。常见值：384、768、1536、3072。",
		"openaiKeyLabel": "OpenAI 密钥：",
		"modelLabel": "模型",
		"selectModelPlaceholder": "选择模型",
		"ollamaUrlLabel": "Ollama URL：",
		"qdrantUrlLabel": "Qdrant URL",
		"qdrantKeyLabel": "Qdrant 密钥：",
		"startIndexingButton": "开始索引",
		"clearIndexDataButton": "清除索引数据",
		"unsavedSettingsMessage": "请先保存设置再开始索引过程。",
		"clearDataDialog": {
			"title": "确定要继续吗？",
			"description": "此操作无法撤消。这将永久删除您的代码库索引数据。",
			"cancelButton": "取消",
			"confirmButton": "清除数据"
		}
	},
	"autoApprove": {
		"description": "允许 Kilo Code 自动执行操作而无需批准。只有在您完全信任 AI 并了解相关安全风险的情况下才启用这些设置。",
		"readOnly": {
			"label": "读取",
			"description": "启用后，Kilo Code 将自动浏览目录和读取文件内容，无需人工确认。",
			"outsideWorkspace": {
				"label": "包含工作区外的文件",
				"description": "允许 Kilo Code 读取当前工作区外的文件，无需批准。"
			}
		},
		"write": {
			"label": "写入",
			"description": "自动创建和编辑文件，无需二次确认",
			"delayLabel": "延迟一段时间再自动批准写入，可以在期间检查模型输出是否有问题",
			"outsideWorkspace": {
				"label": "包含工作区外的文件",
				"description": "允许 Kilo Code 创建和编辑当前工作区外的文件，无需批准。"
			},
			"protected": {
				"label": "包含受保护的文件",
				"description": "允许 Kilo Code 创建和编辑受保护的文件（如 .kilocodeignore 和 .kilocode/ 配置文件），无需批准。"
			}
		},
		"browser": {
			"label": "浏览器",
			"description": "自动执行浏览器操作而无需批准 — 注意：仅当模型支持计算机功能调用时适用"
		},
		"retry": {
			"label": "重试",
			"description": "当服务器返回错误响应时自动重试失败的 API 请求",
			"delayLabel": "重试请求前的延迟"
		},
		"mcp": {
			"label": "MCP",
			"description": "允许自动调用MCP服务而无需批准"
		},
		"modeSwitch": {
			"label": "模式",
			"description": "自动在不同模式之间切换而无需批准"
		},
		"subtasks": {
			"label": "子任务",
			"description": "允许创建和完成子任务而无需批准"
		},
		"execute": {
			"label": "执行",
			"description": "自动执行白名单中的命令而无需批准",
			"allowedCommands": "命令白名单",
			"allowedCommandsDescription": "当\"自动批准命令行操作\"启用时可以自动执行的命令前缀。添加 * 以允许所有命令（谨慎使用）。",
			"commandPlaceholder": "输入命令前缀（例如 'git '）",
			"addButton": "添加"
		},
		"showMenu": {
			"label": "在聊天视图中显示自动批准菜单",
			"description": "启用后，自动批准菜单将显示在聊天视图底部，方便快速访问自动批准设置"
		},
		"apiRequestLimit": {
			"title": "最大请求数",
			"description": "在请求批准以继续执行任务之前，自动发出此数量的 API 请求。",
			"unlimited": "无限制"
		}
	},
	"providers": {
		"providerDocumentation": "{{provider}} 文档",
		"configProfile": "配置文件",
		"description": "保存多组API配置便于快速切换",
		"apiProvider": "API提供商",
		"model": "模型",
		"nameEmpty": "名称不能为空",
		"nameExists": "已存在同名的配置文件",
		"deleteProfile": "删除配置文件",
		"invalidArnFormat": "无效的 ARN 格式。请检查上面的示例。",
		"enterNewName": "输入新名称",
		"addProfile": "添加配置文件",
		"renameProfile": "重命名配置文件",
		"newProfile": "新建配置文件",
		"enterProfileName": "输入新配置名称",
		"createProfile": "创建配置",
		"cannotDeleteOnlyProfile": "无法删除唯一的配置文件",
		"searchPlaceholder": "搜索配置文件",
		"noMatchFound": "未找到匹配的配置文件",
		"vscodeLmDescription": "VS Code 语言模型 API 允许您运行由其他 VS Code 扩展（包括但不限于 GitHub Copilot）提供的模型。最简单的方法是从 VS Code 市场安装 Copilot 和 Copilot Chat 扩展。",
		"awsCustomArnUse": "请输入有效的 Amazon Bedrock ARN（Amazon资源名称），格式示例：",
		"awsCustomArnDesc": "请确保ARN中的区域与上方选择的AWS区域一致。",
		"openRouterApiKey": "OpenRouter API 密钥",
		"getOpenRouterApiKey": "获取 OpenRouter API 密钥",
		"apiKeyStorageNotice": "API 密钥安全存储在 VSCode 的密钥存储中",
		"cerebras": {
			"apiKey": "Cerebras API 密钥",
			"getApiKey": "获取 Cerebras API 密钥"
		},
		"glamaApiKey": "Glama API 密钥",
		"getGlamaApiKey": "获取 Glama API 密钥",
		"useCustomBaseUrl": "使用自定义基础 URL",
		"useReasoning": "启用推理",
		"useHostHeader": "使用自定义 Host 标头",
		"useLegacyFormat": "使用传统 OpenAI API 格式",
		"customHeaders": "自定义标头",
		"headerName": "标头名称",
		"headerValue": "标头值",
		"noCustomHeaders": "暂无自定义标头。点击 + 按钮添加。",
		"requestyApiKey": "Requesty API 密钥",
		"refreshModels": {
			"label": "刷新模型",
			"hint": "请重新打开设置以查看最新模型。",
			"loading": "正在刷新模型列表...",
			"success": "模型列表刷新成功！",
			"error": "刷新模型列表失败。请重试。"
		},
		"getRequestyApiKey": "获取 Requesty API 密钥",
		"openRouterTransformsText": "自动压缩提示词和消息链到上下文长度限制内 (<a>OpenRouter转换</a>)",
		"anthropicApiKey": "Anthropic API 密钥",
		"getAnthropicApiKey": "获取 Anthropic API 密钥",
		"anthropicUseAuthToken": "将 Anthropic API 密钥作为 Authorization 标头传递，而不是 X-Api-Key",
		"chutesApiKey": "Chutes API 密钥",
		"getChutesApiKey": "获取 Chutes API 密钥",
		"deepSeekApiKey": "DeepSeek API 密钥",
		"getDeepSeekApiKey": "获取 DeepSeek API 密钥",
		"geminiApiKey": "Gemini API 密钥",
		"getGroqApiKey": "获取 Groq API 密钥",
		"groqApiKey": "Groq API 密钥",
		"getGeminiApiKey": "获取 Gemini API 密钥",
		"openAiApiKey": "OpenAI API 密钥",
		"apiKey": "API 密钥",
		"openAiBaseUrl": "OpenAI 基础 URL",
		"getOpenAiApiKey": "获取 OpenAI API 密钥",
		"mistralApiKey": "Mistral API 密钥",
		"getMistralApiKey": "获取 Mistral / Codestral API 密钥",
		"codestralBaseUrl": "Codestral 基础 URL（可选）",
		"codestralBaseUrlDesc": "为 Codestral 模型设置替代 URL。",
		"xaiApiKey": "xAI API 密钥",
		"getXaiApiKey": "获取 xAI API 密钥",
		"litellmApiKey": "LiteLLM API 密钥",
		"litellmBaseUrl": "LiteLLM 基础 URL",
		"awsCredentials": "AWS 凭证",
		"awsProfile": "AWS 配置文件",
		"awsProfileName": "AWS 配置文件名称",
		"awsAccessKey": "AWS 访问密钥",
		"awsSecretKey": "AWS 密钥",
		"awsSessionToken": "AWS 会话Token",
		"awsRegion": "AWS 区域",
		"awsCrossRegion": "使用跨区域推理",
		"awsBedrockVpc": {
			"useCustomVpcEndpoint": "使用自定义 VPC 端点",
			"vpcEndpointUrlPlaceholder": "输入 VPC 端点 URL（可选）",
			"examples": "示例："
		},
		"enablePromptCaching": "启用提示缓存",
		"enablePromptCachingTitle": "开启提示缓存可提升性能并节省成本",
		"cacheUsageNote": "提示：若未显示缓存使用情况，请切换模型后重新选择",
		"vscodeLmModel": "VSCode LM 模型",
		"vscodeLmWarning": "注意：这是一个非常实验性的集成，提供商支持会有所不同。如果您收到有关不支持模型的错误，则这是提供商方面的问题。",
		"googleCloudSetup": {
			"title": "要使用 Google Cloud Vertex AI，您需要：",
			"step1": "1. 注册Google Cloud账号并启用Vertex AI API",
			"step2": "2. 安装配置Google Cloud CLI工具",
			"step3": "3. 创建服务账号获取凭证"
		},
		"googleCloudCredentials": "Google Cloud 凭证",
		"googleCloudKeyFile": "Google Cloud 密钥文件路径",
		"googleCloudProjectId": "Google Cloud 项目 ID",
		"googleCloudRegion": "Google Cloud 区域",
		"lmStudio": {
			"baseUrl": "基础 URL（可选）",
			"modelId": "模型 ID",
			"speculativeDecoding": "启用推测性解码",
			"draftModelId": "草稿模型 ID",
			"draftModelDesc": "草稿模型必须来自相同的模型系列，推测性解码才能正常工作。",
			"selectDraftModel": "选择草稿模型",
			"noModelsFound": "未找到草稿模型。请确保 LM Studio 已启用服务器模式运行。",
			"description": "LM Studio 允许您在本地计算机上运行模型。要了解如何开始，请参阅他们的 <a>快速入门指南</a>。您还需要启动 LM Studio 的 <b>本地服务器</b> 功能，以便与此扩展一起使用。<span>注意：</span>Kilo Code 使用复杂的提示，并且在 Claude 模型上效果最佳。功能较弱的模型可能无法正常工作。"
		},
		"ollama": {
			"baseUrl": "基础 URL（可选）",
			"modelId": "模型 ID",
			"description": "Ollama 允许您在本地计算机上运行模型。有关如何开始使用的说明，请参阅其快速入门指南。",
			"warning": "注意：Kilo Code 使用复杂的提示，与 Claude 模型配合最佳。功能较弱的模型可能无法按预期工作。"
		},
		"unboundApiKey": "Unbound API 密钥",
		"getUnboundApiKey": "获取 Unbound API 密钥",
		"unboundRefreshModelsSuccess": "模型列表已更新！您现在可以从最新模型中选择。",
		"unboundInvalidApiKey": "无效的API密钥。请检查您的API密钥并重试。",
		"humanRelay": {
			"description": "不需要 API 密钥，但用户需要帮助将信息复制并粘贴到网页聊天 AI。",
			"instructions": "使用期间，将弹出对话框并自动将当前消息复制到剪贴板。您需要将这些内容粘贴到 AI 的网页版本（如 ChatGPT 或 Claude），然后将 AI 的回复复制回对话框并点击确认按钮。"
		},
		"openRouter": {
			"providerRouting": {
				"title": "OpenRouter 提供商路由",
				"description": "OpenRouter 将请求路由到适合您模型的最佳可用提供商。默认情况下，请求会在顶级提供商之间进行负载均衡以最大化正常运行时间。但是，您可以为此模型选择特定的提供商。",
				"learnMore": "了解更多"
			}
		},
		"customModel": {
			"capabilities": "自定义模型配置注意事项：\n• 确保兼容OpenAI接口规范\n• 错误配置可能导致功能异常\n• 价格参数影响费用统计",
			"maxTokens": {
				"label": "最大输出Token数",
				"description": "模型在响应中可以生成的最大Token数。（指定 -1 允许服务器设置最大Token数。）"
			},
			"contextWindow": {
				"label": "上下文窗口大小",
				"description": "模型可以处理的总Token数（输入 + 输出）。"
			},
			"imageSupport": {
				"label": "图像支持",
				"description": "此模型是否能够处理和理解图像？"
			},
			"computerUse": {
				"label": "计算机功能调用",
				"description": "此模型是否能够与浏览器交互？（例如 Claude 3.7 Sonnet）。"
			},
			"promptCache": {
				"label": "提示缓存",
				"description": "此模型是否能够缓存提示？"
			},
			"pricing": {
				"input": {
					"label": "输入价格",
					"description": "输入/提示中每百万Token的成本。这会影响向模型发送上下文和指令的成本。"
				},
				"output": {
					"label": "输出价格",
					"description": "模型响应中每百万Token的成本。这会影响生成内容和补全的成本。"
				},
				"cacheReads": {
					"label": "缓存读取价格",
					"description": "从缓存读取每百万Token的成本。这是检索缓存响应时收取的费用。"
				},
				"cacheWrites": {
					"label": "缓存写入价格",
					"description": "向缓存写入每百万Token的成本。这是首次缓存提示时收取的费用。"
				}
			},
			"resetDefaults": "重置为默认值"
		},
		"rateLimitSeconds": {
			"label": "API 请求频率限制",
			"description": "设置API请求的最小间隔时间"
		},
		"reasoningEffort": {
			"label": "模型推理强度",
			"high": "高",
			"medium": "中",
			"low": "低"
		},
		"setReasoningLevel": "启用推理工作量"
	},
	"browser": {
		"enable": {
			"label": "启用浏览器工具",
			"description": "启用后，若模型支持计算机功能调用，Kilo Code 可以使用浏览器与网站交互。 <0>了解更多</0>"
		},
		"viewport": {
			"label": "视口大小",
			"description": "选择浏览器交互的视口大小。这会影响网站的显示方式和交互方式。",
			"options": {
				"largeDesktop": "大桌面 (1280x800)",
				"smallDesktop": "小桌面 (900x600)",
				"tablet": "平板 (768x1024)",
				"mobile": "移动设备 (360x640)"
			}
		},
		"screenshotQuality": {
			"label": "截图质量",
			"description": "调整浏览器的截图质量。更高的值提供更清晰的截图，但会增加 token 消耗。"
		},
		"remote": {
			"label": "使用远程浏览器连接",
			"description": "连接到启用远程调试的 Chrome 浏览器 (--remote-debugging-port=9222)。",
			"urlPlaceholder": "自定义 URL（例如 http://localhost:9222）",
			"testButton": "测试连接",
			"testingButton": "测试中...",
			"instructions": "输入 DevTools 协议主机地址或留空以自动发现本地 Chrome 实例。测试连接按钮将尝试使用自定义 URL（如果提供），或者如果字段为空则自动发现。"
		}
	},
	"checkpoints": {
		"enable": {
			"label": "启用自动存档点",
			"description": "开启后自动创建任务存档点，方便回溯修改。 <0>了解更多</0>"
		}
	},
	"notifications": {
		"sound": {
			"label": "启用声音通知",
			"description": "启用后，Kilo Code 将为通知和事件播放音效。",
			"volumeLabel": "音量"
		},
		"tts": {
			"label": "启用文本转语音",
			"description": "启用后，Kilo Code 将使用文本转语音功能朗读其响应。",
			"speedLabel": "速度"
		}
	},
	"contextManagement": {
		"description": "管理AI上下文信息（影响token用量和回答质量）",
		"autoCondenseContextPercent": {
			"label": "触发智能上下文压缩的阈值",
			"description": "当上下文窗口达到此阈值时，Kilo Code 将自动压缩它。"
		},
		"condensingApiConfiguration": {
			"label": "上下文压缩的API配置",
			"description": "选择用于上下文压缩操作的API配置。留空则使用当前活动的配置。",
			"useCurrentConfig": "使用当前配置"
		},
		"customCondensingPrompt": {
			"label": "自定义上下文压缩提示词",
			"description": "自定义用于上下文压缩的系统提示词。留空则使用默认提示词。",
			"placeholder": "在此输入您的自定义压缩提示词...\n\n您可以使用与默认提示词相同的结构：\n- 之前的对话\n- 当前工作\n- 关键技术概念\n- 相关文件和代码\n- 问题解决\n- 待处理任务和下一步",
			"reset": "重置为默认值",
			"hint": "留空 = 使用默认提示词"
		},
		"autoCondenseContext": {
			"name": "自动触发智能上下文压缩"
		},
		"openTabs": {
			"label": "标签页数量限制",
			"description": "允许纳入上下文的最大标签页数（数值越大消耗token越多）"
		},
		"workspaceFiles": {
			"label": "工作区文件限制",
			"description": "允许纳入上下文的最大文件数（值越大消耗token越多）"
		},
		"rooignore": {
			"label": "在列表和搜索中显示 .kilocodeignore 文件",
			"description": "启用后，与 .kilocodeignore 中模式匹配的文件将在列表中显示锁定符号。禁用时，这些文件将从文件列表和搜索中完全隐藏。"
		},
		"maxReadFile": {
			"label": "文件读取自动截断阈值",
			"description": "自动读取文件行数设置：-1=完整读取 0=仅生成行号索引，较小值可节省token，支持后续使用行号进行读取。 <0>了解更多</0>",
			"lines": "行",
			"always_full_read": "始终读取整个文件"
		},
		"maxConcurrentFileReads": {
			"label": "并发文件读取限制",
			"description": "read_file 工具可以同时处理的最大文件数。较高的值可能会加快读取多个小文件的速度，但会增加内存使用量。"
		}
	},
	"terminal": {
		"basic": {
			"label": "终端设置：基础",
			"description": "基础终端设置"
		},
		"advanced": {
			"label": "终端设置：高级",
			"description": "以下选项可能需要重启终端才能应用设置"
		},
		"outputLineLimit": {
			"label": "终端输出限制",
			"description": "执行命令时在终端输出中包含的最大行数。超过时将从中间删除行，节省 token。 <0>了解更多</0>"
		},
		"shellIntegrationTimeout": {
			"label": "终端初始化等待时间",
			"description": "执行命令前等待 Shell 集成初始化的最长时间。对于 Shell 启动时间较长的用户，如果在终端中看到\"Shell Integration Unavailable\"错误，可能需要增加此值。 <0>了解更多</0>"
		},
		"shellIntegrationDisabled": {
			"label": "禁用终端 Shell 集成",
			"description": "如果终端命令无法正常工作或看到 'Shell Integration Unavailable' 错误，请启用此项。这将使用更简单的方法运行命令，绕过一些高级终端功能。 <0>了解更多</0>"
		},
		"commandDelay": {
			"label": "终端命令延迟",
			"description": "命令执行后添加的延迟时间（毫秒）。默认设置为 0 时完全禁用延迟。这可以帮助确保在有计时问题的终端中完全捕获命令输出。在大多数终端中，这是通过设置 `PROMPT_COMMAND='sleep N'` 实现的，而 PowerShell 会在每个命令末尾添加 `start-sleep`。最初是为了解决 VSCode 错误#237208，现在可能不再需要。 <0>了解更多</0>"
		},
		"compressProgressBar": {
			"label": "压缩进度条输出",
			"description": "启用后，将处理包含回车符 (\\r) 的终端输出，模拟真实终端显示内容的方式。这会移除进度条的中间状态，只保留最终状态，为更重要的信息节省上下文空间。 <0>了解更多</0>"
		},
		"powershellCounter": {
			"label": "启用 PowerShell 计数器解决方案",
			"description": "启用后，会在 PowerShell 命令中添加计数器以确保命令正确执行。这有助于解决可能存在输出捕获问题的 PowerShell 终端。 <0>了解更多</0>"
		},
		"zshClearEolMark": {
			"label": "清除 ZSH 行尾标记",
			"description": "启用后，通过设置 PROMPT_EOL_MARK='' 清除 ZSH 行尾标记。这可以防止命令输出以特殊字符（如 '%'）结尾时的解析问题。 <0>了解更多</0>"
		},
		"zshOhMy": {
			"label": "启用 Oh My Zsh 集成",
			"description": "启用后，设置 ITERM_SHELL_INTEGRATION_INSTALLED=Yes 以启用 Oh My Zsh shell 集成功能。应用此设置可能需要重启 IDE。 <0>了解更多</0>"
		},
		"zshP10k": {
			"label": "启用 Powerlevel10k 集成",
			"description": "启用后，设置 POWERLEVEL9K_TERM_SHELL_INTEGRATION=true 以启用 Powerlevel10k shell 集成功能。 <0>了解更多</0>"
		},
		"zdotdir": {
			"label": "启用 ZDOTDIR 处理",
			"description": "启用后将创建临时目录用于 ZDOTDIR，以正确处理 zsh shell 集成。这确保 VSCode shell 集成能与 zsh 正常工作，同时保留您的 zsh 配置。 <0>了解更多</0>"
		},
		"inheritEnv": {
			"label": "继承环境变量",
			"description": "启用后，终端将从 VSCode 父进程继承环境变量，如用户配置文件中定义的 shell 集成设置。这直接切换 VSCode 全局设置 `terminal.integrated.inheritEnv`。 <0>了解更多</0>"
		}
	},
	"advanced": {
		"diff": {
			"label": "启用diff更新",
			"description": "启用后，Kilo Code 将能够通过差异算法写入，避免模型输出完整文件，以降低Token消耗。与最新的 Claude 4 Sonnet 模型配合最佳。",
			"strategy": {
				"label": "Diff 策略",
				"options": {
					"standard": "标准（单块）",
					"multiBlock": "实验性：多块 diff",
					"unified": "实验性：统一 diff"
				},
				"descriptions": {
					"standard": "标准 diff 策略一次对一个代码块应用更改。",
					"unified": "统一 diff 策略采用多种方法应用差异并选择最佳方法。",
					"multiBlock": "多块 diff 策略允许在一个请求中更新文件中的多个代码块。"
				}
			},
			"matchPrecision": {
				"label": "匹配精度",
				"description": "控制代码匹配的精确程度。数值越低匹配越宽松（容错率高但风险大），建议保持100%以确保安全。"
			}
		}
	},
	"experimental": {
		"DIFF_STRATEGY_UNIFIED": {
			"name": "启用diff更新工具",
			"description": "可减少因模型错误导致的重复尝试，但可能引发意外操作。启用前请确保理解风险并会仔细检查所有修改。"
		},
		"SEARCH_AND_REPLACE": {
			"name": "启用搜索和替换工具",
			"description": "启用实验性搜索和替换工具，允许 Kilo Code 在一个请求中替换搜索词的多个实例。"
		},
		"INSERT_BLOCK": {
			"name": "启用插入内容工具",
			"description": "允许 Kilo Code 在特定行号插入内容，无需处理差异。"
		},
		"POWER_STEERING": {
			"name": "启用增强导向模式",
			"description": "开启后，Kilo Code 将更频繁地向模型推送当前模式定义的详细信息，从而强化对角色设定和自定义指令的遵循力度。注意：此模式会提升每条消息的 token 消耗量。"
		},
		"AUTOCOMPLETE": {
			"name": "使用实验性“自动完成”功能",
			"description": "启用后，Kilo Code 会在您键入时提供内联代码建议。"
		},
		"MULTI_SEARCH_AND_REPLACE": {
			"name": "允许批量搜索和替换",
			"description": "启用后，Kilo Code 将尝试在一个请求中进行批量搜索和替换。"
		},
		"CONCURRENT_FILE_READS": {
			"name": "启用并发文件读取",
			"description": "启用后，Kilo Code 可以在单个请求中读取多个文件。禁用后，Kilo Code 必须逐个读取文件。在使用能力较弱的模型或希望对文件访问有更多控制时，禁用此功能可能会有所帮助。"
		},
		"MARKETPLACE": {
			"name": "启用 Marketplace",
			"description": "启用后，你可以从 Marketplace 安装 MCP 和自定义模式。"
		},
		"DISABLE_COMPLETION_COMMAND": {
			"name": "禁用 attempt_completion 中的命令执行",
			"description": "启用后，attempt_completion 工具将不会执行命令。这是一项实验性功能，旨在为将来弃用任务完成时的命令执行做准备。"
		},
		"MULTI_FILE_APPLY_DIFF": {
			"name": "启用并发文件编辑",
			"description": "启用后 Kilo Code 可在单个请求中编辑多个文件。禁用后 Kilo Code 必须逐个编辑文件。禁用此功能有助于使用能力较弱的模型或需要更精确控制文件修改时。"
		}
	},
	"promptCaching": {
		"label": "禁用提示词缓存",
		"description": "选中后，Kilo Code 将不会为此模型使用提示词缓存。"
	},
	"temperature": {
		"useCustom": "使用自定义温度",
		"description": "控制模型响应的随机性",
		"rangeDescription": "值越高回答越多样，值越低越保守"
	},
	"modelInfo": {
		"supportsImages": "支持图像",
		"noImages": "不支持图像",
		"supportsComputerUse": "支持计算机功能调用",
		"noComputerUse": "不支持计算机功能调用",
		"supportsPromptCache": "支持提示缓存",
		"noPromptCache": "不支持提示缓存",
		"maxOutput": "最大输出",
		"inputPrice": "输入价格",
		"outputPrice": "输出价格",
		"cacheReadsPrice": "缓存读取价格",
		"cacheWritesPrice": "缓存写入价格",
		"enableStreaming": "启用流式传输",
		"enableR1Format": "启用 R1 模型参数",
		"enableR1FormatTips": "使用 QWQ 等 R1 系列模型时必须启用，避免出现 400 错误",
		"useAzure": "使用 Azure 服务",
		"azureApiVersion": "设置 Azure API 版本",
		"gemini": {
			"freeRequests": "* 每分钟免费 {{count}} 个请求。之后，计费取决于提示大小。",
			"pricingDetails": "有关更多信息，请参阅定价详情。",
			"billingEstimate": "* 计费为估计值 - 具体费用取决于提示大小。"
		}
	},
	"modelPicker": {
		"automaticFetch": "自动获取 <serviceLink>{{serviceName}}</serviceLink> 上可用的最新模型列表。如果您不确定选择哪个模型，Kilo Code 与 <defaultModelLink>{{defaultModelId}}</defaultModelLink> 配合最佳。您还可以搜索\"free\"以查找当前可用的免费选项。",
		"label": "模型",
		"searchPlaceholder": "搜索",
		"noMatchFound": "未找到匹配项",
		"useCustomModel": "使用自定义：{{modelId}}"
	},
	"footer": {
		"feedback": "如果您有任何问题或反馈，请随时在 <githubLink>github.com/Kilo-Org/kilocode</githubLink> 上提出问题或加入 <redditLink>reddit.com/r/kilocode</redditLink> 或 <discordLink>kilocode.ai/discord</discordLink>",
		"support": "如有财务问题，请联系客户支持 <supportLink>hi@kilocode.ai</supportLink>",
		"telemetry": {
			"label": "允许匿名数据收集",
			"description": "匿名收集错误报告和使用数据（不含代码/提示/个人信息），详情见隐私政策"
		},
		"settings": {
			"import": "导入",
			"export": "导出",
			"reset": "重置"
		}
	},
	"thinkingBudget": {
		"maxTokens": "最大Token数",
		"maxThinkingTokens": "最大思考Token数"
	},
	"validation": {
		"apiKey": "您必须提供有效的 API 密钥。",
		"awsRegion": "您必须选择一个区域来使用 Amazon Bedrock。",
		"googleCloud": "您必须提供有效的 Google Cloud 项目 ID 和区域。",
		"modelId": "您必须提供有效的模型 ID。",
		"modelSelector": "您必须提供有效的模型选择器。",
		"openAi": "您必须提供有效的基础 URL、API 密钥和模型 ID。",
		"arn": {
			"invalidFormat": "ARN 格式无效。请检查格式要求。",
			"regionMismatch": "警告：您的 ARN 中的区域 ({{arnRegion}}) 与您选择的区域 ({{region}}) 不匹配。这可能会导致访问问题。提供程序将使用 ARN 中的区域。"
		},
		"modelAvailability": "模型ID {{modelId}} 不可用，请重新选择",
		"providerNotAllowed": "提供商 '{{provider}}' 不允许用于您的组织",
		"modelNotAllowed": "模型 '{{model}}' 不允许用于提供商 '{{provider}}'，您的组织不允许",
		"profileInvalid": "此配置文件包含您的组织不允许的提供商或模型"
	},
	"placeholders": {
		"apiKey": "请输入 API 密钥...",
		"profileName": "请输入配置文件名称",
		"accessKey": "请输入访问密钥...",
		"secretKey": "请输入密钥...",
		"sessionToken": "请输入会话Token...",
		"credentialsJson": "请输入凭证 JSON...",
		"keyFilePath": "请输入密钥文件路径...",
		"projectId": "请输入项目 ID...",
		"customArn": "请输入 ARN（例：arn:aws:bedrock:us-east-1:123456789012:foundation-model/my-model）",
		"baseUrl": "请输入基础 URL...",
		"modelId": {
			"lmStudio": "例：meta-llama-3.1-8b-instruct",
			"lmStudioDraft": "例：lmstudio-community/llama-3.2-1b-instruct",
			"ollama": "例：llama3.1"
		},
		"numbers": {
			"maxTokens": "例：4096",
			"contextWindow": "例：128000",
			"inputPrice": "例：0.0001",
			"outputPrice": "例：0.0002",
			"cacheWritePrice": "例：0.00005"
		}
	},
	"defaults": {
		"ollamaUrl": "默认值：http://localhost:11434",
		"lmStudioUrl": "默认值：http://localhost:1234",
		"geminiUrl": "默认值：https://generativelanguage.googleapis.com"
	},
	"labels": {
		"customArn": "自定义 ARN",
		"useCustomArn": "使用自定义 ARN..."
	},
<<<<<<< HEAD
	"display": {
		"taskTimeline": {
			"label": "显示任务时间轴",
			"description": "显示任务消息的可视化时间线，按类型进行颜色区分，让您能够快速查看任务进度并滚动回溯到任务历史中的特定节点。"
		}
	}
=======
	"includeMaxOutputTokens": "包含最大输出 Token 数",
	"includeMaxOutputTokensDescription": "在 API 请求中发送最大输出 Token 参数。某些提供商可能不支持此功能。"
>>>>>>> 6ca706b0
}<|MERGE_RESOLUTION|>--- conflicted
+++ resolved
@@ -629,15 +629,12 @@
 		"customArn": "自定义 ARN",
 		"useCustomArn": "使用自定义 ARN..."
 	},
-<<<<<<< HEAD
 	"display": {
 		"taskTimeline": {
 			"label": "显示任务时间轴",
 			"description": "显示任务消息的可视化时间线，按类型进行颜色区分，让您能够快速查看任务进度并滚动回溯到任务历史中的特定节点。"
 		}
-	}
-=======
+	},
 	"includeMaxOutputTokens": "包含最大输出 Token 数",
 	"includeMaxOutputTokensDescription": "在 API 请求中发送最大输出 Token 参数。某些提供商可能不支持此功能。"
->>>>>>> 6ca706b0
 }