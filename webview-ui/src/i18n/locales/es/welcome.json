--- conflicted
+++ resolved
@@ -15,11 +15,8 @@
 	},
 	"startRouter": "Configuración rápida a través de un router",
 	"startCustom": "Usa tu propia clave API",
-<<<<<<< HEAD
-	"or": "o"
-=======
 	"telemetry": {
-		"title": "Ayuda a mejorar Roo Code",
+		"title": "Ayuda a mejorar Kilo Code",
 		"anonymousTelemetry": "Envía datos de uso y errores anónimos para ayudarnos a corregir errores y mejorar la extensión. Nunca se envía código, texto o información personal.",
 		"changeSettings": "Siempre puedes cambiar esto en la parte inferior de la <settingsLink>configuración</settingsLink>",
 		"settings": "configuración",
@@ -28,5 +25,4 @@
 	},
 	"or": "o",
 	"importSettings": "Importar configuración"
->>>>>>> 936712b2
 }