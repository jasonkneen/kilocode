--- conflicted
+++ resolved
@@ -30,13 +30,7 @@
 		"terminal": "Terminal",
 		"experimental": "Experimental",
 		"language": "Idioma",
-<<<<<<< HEAD
-		"about": "Acerca de Kilo Code",
-		"interface": "Interfaz",
-		"mcp": "Servidores MCP"
-=======
-		"about": "Acerca de Roo Code"
->>>>>>> 2caf974e
+		"about": "Acerca de Kilo Code"
 	},
 	"autoApprove": {
 		"description": "Permitir que Kilo Code realice operaciones automáticamente sin requerir aprobación. Habilite esta configuración solo si confía plenamente en la IA y comprende los riesgos de seguridad asociados.",
@@ -428,13 +422,8 @@
 		}
 	},
 	"promptCaching": {
-<<<<<<< HEAD
-		"label": "Habilitar caché de prompts",
-		"description": "Cuando está habilitado, Kilo Code usará este modelo con el caché de prompts activado para reducir costos."
-=======
 		"label": "Desactivar caché de prompts",
-		"description": "Cuando está marcado, Roo no utilizará el caché de prompts para este modelo."
->>>>>>> 2caf974e
+		"description": "Cuando está marcado, Kilo Code no utilizará el caché de prompts para este modelo."
 	},
 	"temperature": {
 		"useCustom": "Usar temperatura personalizada",
