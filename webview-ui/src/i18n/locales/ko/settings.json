--- conflicted
+++ resolved
@@ -36,15 +36,11 @@
 		"description": "Kilo Code가 승인 없이 자동으로 작업을 수행할 수 있도록 허용합니다. AI를 완전히 신뢰하고 관련 보안 위험을 이해하는 경우에만 이러한 설정을 활성화하세요.",
 		"readOnly": {
 			"label": "읽기 전용 작업 항상 승인",
-<<<<<<< HEAD
-			"description": "활성화되면 Kilo Code는 승인 버튼을 클릭하지 않고도 자동으로 디렉토리 내용을 보고 파일을 읽습니다."
-=======
-			"description": "활성화되면 Roo는 승인 버튼을 클릭하지 않고도 자동으로 디렉토리 내용을 보고 파일을 읽습니다.",
+			"description": "활성화되면 Kilo Code는 승인 버튼을 클릭하지 않고도 자동으로 디렉토리 내용을 보고 파일을 읽습니다.",
 			"outsideWorkspace": {
 				"label": "워크스페이스 외부 파일 포함",
-				"description": "Roo가 승인 없이 현재 워크스페이스 외부의 파일을 읽을 수 있도록 허용합니다."
+				"description": "Kilo Code가 승인 없이 현재 워크스페이스 외부의 파일을 읽을 수 있도록 허용합니다."
 			}
->>>>>>> 0949556b
 		},
 		"write": {
 			"label": "쓰기 작업 항상 승인",
@@ -52,7 +48,7 @@
 			"delayLabel": "진단이 잠재적 문제를 감지할 수 있도록 쓰기 후 지연",
 			"outsideWorkspace": {
 				"label": "워크스페이스 외부 파일 포함",
-				"description": "Roo가 승인 없이 현재 워크스페이스 외부의 파일을 생성하고 편집할 수 있도록 허용합니다."
+				"description": "Kilo Code가 승인 없이 현재 워크스페이스 외부의 파일을 생성하고 편집할 수 있도록 허용합니다."
 			}
 		},
 		"browser": {
@@ -282,7 +278,7 @@
 		},
 		"maxReadFile": {
 			"label": "파일 읽기 자동 축소 임계값",
-			"description": "모델이 시작/끝 값을 지정하지 않을 때 Roo가 읽는 줄 수입니다. 이 수가 파일의 총 줄 수보다 적으면 Roo는 코드 정의의 줄 번호 인덱스를 생성합니다. 특수한 경우: -1은 Roo에게 전체 파일을 읽도록 지시하고(인덱싱 없이), 0은 줄을 읽지 않고 최소한의 컨텍스트를 위해 줄 인덱스만 제공하도록 지시합니다. 낮은 값은 초기 컨텍스트 사용을 최소화하고, 이후 정확한 줄 범위 읽기를 가능하게 합니다. 명시적 시작/끝 요청은 이 설정의 제한을 받지 않습니다.",
+			"description": "모델이 시작/끝 값을 지정하지 않을 때 Kilo Code가 읽는 줄 수입니다. 이 수가 파일의 총 줄 수보다 적으면 Kilo Code는 코드 정의의 줄 번호 인덱스를 생성합니다. 특수한 경우: -1은 Kilo Code에게 전체 파일을 읽도록 지시하고(인덱싱 없이), 0은 줄을 읽지 않고 최소한의 컨텍스트를 위해 줄 인덱스만 제공하도록 지시합니다. 낮은 값은 초기 컨텍스트 사용을 최소화하고, 이후 정확한 줄 범위 읽기를 가능하게 합니다. 명시적 시작/끝 요청은 이 설정의 제한을 받지 않습니다.",
 			"lines": "줄",
 			"always_full_read": "항상 전체 파일 읽기"
 		}
