--- conflicted
+++ resolved
@@ -118,26 +118,17 @@
 		"wantsToFetch": "Kilo Code chce pobrać szczegółowe instrukcje, aby pomóc w bieżącym zadaniu"
 	},
 	"fileOperations": {
-<<<<<<< HEAD
 		"wantsToRead": "Kilo Code chce przeczytać ten plik:",
 		"wantsToReadOutsideWorkspace": "Kilo Code chce przeczytać ten plik poza obszarem roboczym:",
 		"didRead": "Kilo Code przeczytał ten plik:",
 		"wantsToEdit": "Kilo Code chce edytować ten plik:",
 		"wantsToEditOutsideWorkspace": "Kilo Code chce edytować ten plik poza obszarem roboczym:",
-		"wantsToCreate": "Kilo Code chce utworzyć nowy plik:"
-=======
-		"wantsToRead": "Roo chce przeczytać ten plik:",
-		"wantsToReadOutsideWorkspace": "Roo chce przeczytać ten plik poza obszarem roboczym:",
-		"didRead": "Roo przeczytał ten plik:",
-		"wantsToEdit": "Roo chce edytować ten plik:",
-		"wantsToEditOutsideWorkspace": "Roo chce edytować ten plik poza obszarem roboczym:",
-		"wantsToCreate": "Roo chce utworzyć nowy plik:",
-		"wantsToSearchReplace": "Roo chce wykonać wyszukiwanie i zamianę w tym pliku:",
-		"didSearchReplace": "Roo wykonał wyszukiwanie i zamianę w tym pliku:",
-		"wantsToInsert": "Roo chce wstawić zawartość do tego pliku:",
-		"wantsToInsertWithLineNumber": "Roo chce wstawić zawartość do tego pliku w linii {{lineNumber}}:",
-		"wantsToInsertAtEnd": "Roo chce dodać zawartość na końcu tego pliku:"
->>>>>>> 702e5a5b
+		"wantsToCreate": "Kilo Code chce utworzyć nowy plik:",
+		"wantsToSearchReplace": "Kilo Code chce wykonać wyszukiwanie i zamianę w tym pliku:",
+		"didSearchReplace": "Kilo Code wykonał wyszukiwanie i zamianę w tym pliku:",
+		"wantsToInsert": "Kilo Code chce wstawić zawartość do tego pliku:",
+		"wantsToInsertWithLineNumber": "Kilo Code chce wstawić zawartość do tego pliku w linii {{lineNumber}}:",
+		"wantsToInsertAtEnd": "Kilo Code chce dodać zawartość na końcu tego pliku:"
 	},
 	"directoryOperations": {
 		"wantsToViewTopLevel": "Kilo Code chce zobaczyć pliki najwyższego poziomu w tym katalogu:",
@@ -229,13 +220,5 @@
 			"close": "Zamknij przeglądarkę"
 		}
 	},
-<<<<<<< HEAD
-	"notifications": {
-		"toolRequest": "Żądanie narzędzia oczekuje na zatwierdzenie",
-		"browserAction": "Akcja przeglądarki oczekuje na zatwierdzenie",
-		"command": "Polecenie oczekuje na zatwierdzenie"
-	}
-=======
 	"systemPromptWarning": "OSTRZEŻENIE: Aktywne niestandardowe zastąpienie instrukcji systemowych. Może to poważnie zakłócić funkcjonalność i powodować nieprzewidywalne zachowanie."
->>>>>>> 702e5a5b
 }