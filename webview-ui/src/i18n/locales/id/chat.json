{
	"greeting": "Selamat datang di Kilo Code",
	"task": {
		"title": "Tugas",
		"seeMore": "Lihat lebih banyak",
		"seeLess": "Lihat lebih sedikit",
		"tokens": "Token:",
		"cache": "Cache:",
		"apiCost": "Biaya API:",
		"condenseContext": "Kondensasi konteks secara cerdas",
		"contextWindow": "Panjang Konteks:",
		"closeAndStart": "Tutup tugas dan mulai yang baru",
		"export": "Ekspor riwayat tugas",
		"share": "Bagikan tugas",
		"delete": "Hapus Tugas (Shift + Klik untuk lewati konfirmasi)",
		"shareWithOrganization": "Bagikan dengan organisasi",
		"shareWithOrganizationDescription": "Hanya anggota organisasi Anda yang dapat mengakses",
		"sharePublicly": "Bagikan secara publik",
		"sharePubliclyDescription": "Siapa pun dengan tautan dapat mengakses",
		"connectToCloud": "Hubungkan ke Cloud",
		"connectToCloudDescription": "Masuk ke Kilo Code Cloud untuk berbagi tugas",
		"sharingDisabledByOrganization": "Berbagi dinonaktifkan oleh organisasi",
		"shareSuccessOrganization": "Tautan organisasi disalin ke clipboard",
		"shareSuccessPublic": "Tautan publik disalin ke clipboard"
	},
	"history": {
		"title": "Riwayat"
	},
	"unpin": "Lepas Pin",
	"pin": "Pin",
	"retry": {
		"title": "Coba Lagi",
		"tooltip": "Coba operasi lagi"
	},
	"startNewTask": {
		"title": "Mulai Tugas Baru",
		"tooltip": "Mulai tugas baru"
	},
	"reportBug": {
		"title": "Laporkan Bug"
	},
	"proceedAnyways": {
		"title": "Lanjutkan Saja",
		"tooltip": "Lanjutkan saat perintah dijalankan"
	},
	"save": {
		"title": "Simpan",
		"tooltip": "Simpan perubahan file"
	},
	"tokenProgress": {
		"availableSpace": "Ruang tersedia: {{amount}} token",
		"tokensUsed": "Token digunakan: {{used}} dari {{total}}",
		"reservedForResponse": "Dicadangkan untuk respons model: {{amount}} token"
	},
	"reject": {
		"title": "Tolak",
		"tooltip": "Tolak aksi ini"
	},
	"completeSubtaskAndReturn": "Selesaikan Subtugas dan Kembali",
	"approve": {
		"title": "Setujui",
		"tooltip": "Setujui aksi ini"
	},
	"read-batch": {
		"approve": {
			"title": "Setujui Semua"
		},
		"deny": {
			"title": "Tolak Semua"
		}
	},
	"runCommand": {
		"title": "Jalankan Perintah",
		"tooltip": "Eksekusi perintah ini"
	},
	"proceedWhileRunning": {
		"title": "Lanjutkan Saat Berjalan",
		"tooltip": "Lanjutkan meskipun ada peringatan"
	},
	"killCommand": {
		"title": "Hentikan Perintah",
		"tooltip": "Hentikan perintah saat ini"
	},
	"resumeTask": {
		"title": "Lanjutkan Tugas",
		"tooltip": "Lanjutkan tugas saat ini"
	},
	"terminate": {
		"title": "Hentikan",
		"tooltip": "Akhiri tugas saat ini"
	},
	"cancel": {
		"title": "Batal",
		"tooltip": "Batalkan operasi saat ini"
	},
	"scrollToBottom": "Gulir ke bawah chat",
	"about": "Buat, refaktor, dan debug kode dengan bantuan AI.<br />Lihat <DocsLink>dokumentasi</DocsLink> kami untuk mempelajari lebih lanjut.",
	"onboarding": "Daftar tugas di workspace ini kosong.",
	"rooTips": {
		"boomerangTasks": {
			"title": "Orkestrasi Tugas",
			"description": "Bagi tugas menjadi bagian-bagian kecil yang dapat dikelola"
		},
		"stickyModels": {
			"title": "Model Sticky",
			"description": "Setiap mode mengingat model terakhir yang kamu gunakan"
		},
		"tools": {
			"title": "Tools",
			"description": "Izinkan AI menyelesaikan masalah dengan browsing web, menjalankan perintah, dan lainnya"
		},
		"customizableModes": {
			"title": "Mode yang Dapat Disesuaikan",
			"description": "Persona khusus dengan perilaku dan model yang ditugaskan sendiri"
		}
	},
	"selectMode": "Pilih mode untuk interaksi",
	"selectApiConfig": "Pilih konfigurasi API",
	"selectModelConfig": "Pilih model",
	"enhancePrompt": "Tingkatkan prompt dengan konteks tambahan",
	"enhancePromptDescription": "Tombol 'Tingkatkan Prompt' membantu memperbaiki prompt kamu dengan memberikan konteks tambahan, klarifikasi, atau penyusunan ulang. Coba ketik prompt di sini dan klik tombol lagi untuk melihat cara kerjanya.",
	"modeSelector": {
		"title": "Mode",
		"marketplace": "Marketplace Mode",
		"settings": "Pengaturan Mode",
		"description": "Persona khusus yang menyesuaikan perilaku Kilo Code."
	},
	"addImages": "Tambahkan gambar ke pesan",
	"sendMessage": "Kirim pesan",
	"typeMessage": "Ketik pesan...",
	"typeTask": "Bangun, cari, tanya sesuatu",
	"addContext": "@ untuk menambah konteks, / untuk ganti mode",
	"dragFiles": "tahan shift untuk drag file",
	"dragFilesImages": "tahan shift untuk drag file/gambar",
	"errorReadingFile": "Error membaca file:",
	"noValidImages": "Tidak ada gambar valid yang diproses",
	"separator": "Pemisah",
	"edit": "Edit...",
	"forNextMode": "untuk mode selanjutnya",
	"apiRequest": {
		"title": "Permintaan API",
		"failed": "Permintaan API Gagal",
		"streaming": "Permintaan API...",
		"cancelled": "Permintaan API Dibatalkan",
		"streamingFailed": "Streaming API Gagal"
	},
	"checkpoint": {
		"initial": "Checkpoint Awal",
		"regular": "Checkpoint",
		"initializingWarning": "Masih menginisialisasi checkpoint... Jika ini terlalu lama, kamu bisa menonaktifkan checkpoint di <settingsLink>pengaturan</settingsLink> dan restart tugas.",
		"menu": {
			"viewDiff": "Lihat Diff",
			"restore": "Pulihkan Checkpoint",
			"restoreFiles": "Pulihkan File",
			"restoreFilesDescription": "Mengembalikan file proyek kamu ke snapshot yang diambil pada titik ini.",
			"restoreFilesAndTask": "Pulihkan File & Tugas",
			"confirm": "Konfirmasi",
			"cancel": "Batal",
			"cannotUndo": "Aksi ini tidak dapat dibatalkan.",
			"restoreFilesAndTaskDescription": "Mengembalikan file proyek kamu ke snapshot yang diambil pada titik ini dan menghapus semua pesan setelah titik ini."
		},
		"current": "Saat Ini"
	},
	"contextCondense": {
		"title": "Konteks Dikondensasi",
		"condensing": "Mengondensasi konteks...",
		"errorHeader": "Gagal mengondensasi konteks",
		"tokens": "token"
	},
	"instructions": {
		"wantsToFetch": "Kilo Code ingin mengambil instruksi detail untuk membantu tugas saat ini"
	},
	"fileOperations": {
		"wantsToRead": "Kilo Code ingin membaca file ini:",
		"wantsToReadMultiple": "Kilo Code ingin membaca beberapa file:",
		"wantsToReadAndXMore": "Kilo Code ingin membaca file ini dan {{count}} lainnya:",
		"wantsToReadOutsideWorkspace": "Kilo Code ingin membaca file ini di luar workspace:",
		"didRead": "Kilo Code membaca file ini:",
		"wantsToEdit": "Kilo Code ingin mengedit file ini:",
		"wantsToEditOutsideWorkspace": "Kilo Code ingin mengedit file ini di luar workspace:",
		"wantsToEditProtected": "Kilo Code ingin mengedit file konfigurasi yang dilindungi:",
		"wantsToApplyBatchChanges": "Kilo Code ingin menerapkan perubahan ke beberapa file:",
		"wantsToCreate": "Kilo Code ingin membuat file baru:",
		"wantsToSearchReplace": "Kilo Code ingin mencari dan mengganti di file ini:",
		"didSearchReplace": "Kilo Code melakukan pencarian dan penggantian pada file ini:",
		"wantsToInsert": "Kilo Code ingin menyisipkan konten ke file ini:",
		"wantsToInsertWithLineNumber": "Kilo Code ingin menyisipkan konten ke file ini di baris {{lineNumber}}:",
		"wantsToInsertAtEnd": "Kilo Code ingin menambahkan konten ke akhir file ini:"
	},
	"directoryOperations": {
		"wantsToViewTopLevel": "Kilo Code ingin melihat file tingkat atas di direktori ini:",
		"didViewTopLevel": "Kilo Code melihat file tingkat atas di direktori ini:",
		"wantsToViewRecursive": "Kilo Code ingin melihat semua file secara rekursif di direktori ini:",
		"didViewRecursive": "Kilo Code melihat semua file secara rekursif di direktori ini:",
		"wantsToViewDefinitions": "Kilo Code ingin melihat nama definisi source code yang digunakan di direktori ini:",
		"didViewDefinitions": "Kilo Code melihat nama definisi source code yang digunakan di direktori ini:",
		"wantsToSearch": "Kilo Code ingin mencari direktori ini untuk <code>{{regex}}</code>:",
		"didSearch": "Kilo Code mencari direktori ini untuk <code>{{regex}}</code>:",
		"wantsToSearchOutsideWorkspace": "Kilo Code ingin mencari direktori ini (di luar workspace) untuk <code>{{regex}}</code>:",
		"didSearchOutsideWorkspace": "Kilo Code mencari direktori ini (di luar workspace) untuk <code>{{regex}}</code>:",
		"wantsToViewTopLevelOutsideWorkspace": "Kilo Code ingin melihat file tingkat atas di direktori ini (di luar workspace):",
		"didViewTopLevelOutsideWorkspace": "Kilo Code melihat file tingkat atas di direktori ini (di luar workspace):",
		"wantsToViewRecursiveOutsideWorkspace": "Kilo Code ingin melihat semua file secara rekursif di direktori ini (di luar workspace):",
		"didViewRecursiveOutsideWorkspace": "Kilo Code melihat semua file secara rekursif di direktori ini (di luar workspace):",
		"wantsToViewDefinitionsOutsideWorkspace": "Kilo Code ingin melihat nama definisi source code yang digunakan di direktori ini (di luar workspace):",
		"didViewDefinitionsOutsideWorkspace": "Kilo Code melihat nama definisi source code yang digunakan di direktori ini (di luar workspace):"
	},
	"codebaseSearch": {
<<<<<<< HEAD
		"wantsToSearch": "Kilo Code ingin mencari codebase untuk <code>{{query}}</code>:",
		"wantsToSearchWithPath": "Kilo Code ingin mencari codebase untuk <code>{{query}}</code> di <code>{{path}}</code>:",
		"didSearch": "Ditemukan {{count}} hasil untuk <code>{{query}}</code>:"
=======
		"wantsToSearch": "Roo ingin mencari codebase untuk <code>{{query}}</code>:",
		"wantsToSearchWithPath": "Roo ingin mencari codebase untuk <code>{{query}}</code> di <code>{{path}}</code>:",
		"didSearch": "Ditemukan {{count}} hasil untuk <code>{{query}}</code>:",
		"resultTooltip": "Skor kemiripan: {{score}} (klik untuk membuka file)"
>>>>>>> ed536a98
	},
	"commandOutput": "Output Perintah",
	"response": "Respons",
	"arguments": "Argumen",
	"mcp": {
		"wantsToUseTool": "Kilo Code ingin menggunakan tool di server MCP {{serverName}}:",
		"wantsToAccessResource": "Kilo Code ingin mengakses resource di server MCP {{serverName}}:"
	},
	"modes": {
		"wantsToSwitch": "Kilo Code ingin beralih ke mode {{mode}}",
		"wantsToSwitchWithReason": "Kilo Code ingin beralih ke mode {{mode}} karena: {{reason}}",
		"didSwitch": "Kilo Code beralih ke mode {{mode}}",
		"didSwitchWithReason": "Kilo Code beralih ke mode {{mode}} karena: {{reason}}"
	},
	"subtasks": {
		"wantsToCreate": "Kilo Code ingin membuat subtugas baru dalam mode {{mode}}:",
		"wantsToFinish": "Kilo Code ingin menyelesaikan subtugas ini",
		"newTaskContent": "Instruksi Subtugas",
		"completionContent": "Subtugas Selesai",
		"resultContent": "Hasil Subtugas",
		"defaultResult": "Silakan lanjutkan ke tugas berikutnya.",
		"completionInstructions": "Subtugas selesai! Kamu bisa meninjau hasilnya dan menyarankan koreksi atau langkah selanjutnya. Jika semuanya terlihat baik, konfirmasi untuk mengembalikan hasil ke tugas induk."
	},
	"questions": {
		"hasQuestion": "Kilo Code punya pertanyaan:"
	},
	"taskCompleted": "Tugas Selesai",
	"error": "Error",
	"diffError": {
		"title": "Edit Tidak Berhasil"
	},
	"troubleMessage": "Kilo Code mengalami masalah...",
	"powershell": {
		"issues": "Sepertinya kamu mengalami masalah Windows PowerShell, silakan lihat ini"
	},
	"autoApprove": {
		"title": "Auto-approve:",
		"none": "Tidak Ada",
		"description": "Auto-approve memungkinkan Kilo Code melakukan aksi tanpa meminta izin. Hanya aktifkan untuk aksi yang benar-benar kamu percayai. Konfigurasi lebih detail tersedia di <settingsLink>Pengaturan</settingsLink>."
	},
	"announcement": {
		"title": "🎉 Roo Code {{version}} Dirilis",
		"description": "Roo Code {{version}} menghadirkan fitur-fitur baru yang kuat dan peningkatan signifikan untuk meningkatkan alur kerja pengembangan Anda.",
		"whatsNew": "Yang Baru",
		"feature1": "<bold>Berbagi Tugas 1-Klik</bold>: Bagikan tugas Anda secara instan dengan rekan kerja dan komunitas hanya dengan satu klik.",
		"feature2": "<bold>Dukungan Direktori Global .roo</bold>: Muat aturan dan konfigurasi dari direktori global .roo untuk pengaturan yang konsisten di seluruh proyek.",
		"feature3": "<bold>Transisi Arsitektur ke Kode yang Ditingkatkan</bold>: Transfer yang mulus dari perencanaan di mode Arsitektur ke implementasi di mode Kode.",
		"hideButton": "Sembunyikan pengumuman",
		"detailsDiscussLinks": "Dapatkan detail lebih lanjut dan bergabung dalam diskusi di <discordLink>Discord</discordLink> dan <redditLink>Reddit</redditLink> 🚀"
	},
	"reasoning": {
		"thinking": "Berpikir",
		"seconds": "{{count}}d"
	},
	"followUpSuggest": {
		"copyToInput": "Salin ke input (sama dengan shift + klik)",
		"autoSelectCountdown": "Pemilihan otomatis dalam {{count}}dtk",
		"countdownDisplay": "{{count}}dtk"
	},
	"browser": {
		"rooWantsToUse": "Kilo Code ingin menggunakan browser:",
		"consoleLogs": "Log Konsol",
		"noNewLogs": "(Tidak ada log baru)",
		"screenshot": "Screenshot browser",
		"cursor": "kursor",
		"navigation": {
			"step": "Langkah {{current}} dari {{total}}",
			"previous": "Sebelumnya",
			"next": "Selanjutnya"
		},
		"sessionStarted": "Sesi Browser Dimulai",
		"actions": {
			"title": "Aksi Browse: ",
			"launch": "Luncurkan browser di {{url}}",
			"click": "Klik ({{coordinate}})",
			"type": "Ketik \"{{text}}\"",
			"scrollDown": "Gulir ke bawah",
			"scrollUp": "Gulir ke atas",
			"close": "Tutup browser"
		}
	},
	"codeblock": {
		"tooltips": {
			"expand": "Perluas blok kode",
			"collapse": "Tutup blok kode",
			"enable_wrap": "Aktifkan word wrap",
			"disable_wrap": "Nonaktifkan word wrap",
			"copy_code": "Salin kode"
		}
	},
	"systemPromptWarning": "PERINGATAN: Override system prompt kustom aktif. Ini dapat merusak fungsionalitas secara serius dan menyebabkan perilaku yang tidak terduga.",
	"profileViolationWarning": "Profil saat ini melanggar pengaturan organisasi kamu",
	"shellIntegration": {
		"title": "Peringatan Eksekusi Perintah",
		"description": "Perintah kamu dijalankan tanpa integrasi shell terminal VSCode. Untuk menekan peringatan ini kamu bisa menonaktifkan integrasi shell di bagian <strong>Terminal</strong> dari <settingsLink>pengaturan Kilo Code</settingsLink> atau troubleshoot integrasi terminal VSCode menggunakan link di bawah.",
		"troubleshooting": "Klik di sini untuk dokumentasi integrasi shell."
	},
	"ask": {
		"autoApprovedRequestLimitReached": {
			"title": "Batas Permintaan yang Disetujui Otomatis Tercapai",
			"description": "Kilo Code telah mencapai batas {{count}} permintaan API yang disetujui otomatis. Apakah kamu ingin mengatur ulang hitungan dan melanjutkan tugas?",
			"button": "Atur Ulang dan Lanjutkan"
		}
	},
	"indexingStatus": {
		"ready": "Indeks siap",
		"indexing": "Mengindeks {{percentage}}%",
		"indexed": "Terindeks",
		"error": "Error indeks",
		"status": "Status indeks"
	},
	"versionIndicator": {
		"ariaLabel": "Versi {{version}} - Klik untuk melihat catatan rilis"
	}
}<|MERGE_RESOLUTION|>--- conflicted
+++ resolved
@@ -206,16 +206,10 @@
 		"didViewDefinitionsOutsideWorkspace": "Kilo Code melihat nama definisi source code yang digunakan di direktori ini (di luar workspace):"
 	},
 	"codebaseSearch": {
-<<<<<<< HEAD
 		"wantsToSearch": "Kilo Code ingin mencari codebase untuk <code>{{query}}</code>:",
 		"wantsToSearchWithPath": "Kilo Code ingin mencari codebase untuk <code>{{query}}</code> di <code>{{path}}</code>:",
-		"didSearch": "Ditemukan {{count}} hasil untuk <code>{{query}}</code>:"
-=======
-		"wantsToSearch": "Roo ingin mencari codebase untuk <code>{{query}}</code>:",
-		"wantsToSearchWithPath": "Roo ingin mencari codebase untuk <code>{{query}}</code> di <code>{{path}}</code>:",
 		"didSearch": "Ditemukan {{count}} hasil untuk <code>{{query}}</code>:",
 		"resultTooltip": "Skor kemiripan: {{score}} (klik untuk membuka file)"
->>>>>>> ed536a98
 	},
 	"commandOutput": "Output Perintah",
 	"response": "Respons",
