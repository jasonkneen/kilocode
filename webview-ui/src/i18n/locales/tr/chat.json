--- conflicted
+++ resolved
@@ -142,18 +142,13 @@
 		"didSwitchWithReason": "Kilo Code <code>{{mode}}</code> moduna geçti çünkü: {{reason}}"
 	},
 	"subtasks": {
-<<<<<<< HEAD
 		"wantsToCreate": "Kilo Code <code>{{mode}}</code> modunda yeni bir alt görev oluşturmak istiyor:",
-		"wantsToFinish": "Kilo Code bu alt görevi bitirmek istiyor"
-=======
-		"wantsToCreate": "Roo <code>{{mode}}</code> modunda yeni bir alt görev oluşturmak istiyor:",
-		"wantsToFinish": "Roo bu alt görevi bitirmek istiyor",
+		"wantsToFinish": "Kilo Code bu alt görevi bitirmek istiyor",
 		"newTaskContent": "Alt Görev Talimatları",
 		"completionContent": "Alt Görev Tamamlandı",
 		"resultContent": "Alt Görev Sonuçları",
 		"defaultResult": "Lütfen sonraki göreve devam edin.",
 		"completionInstructions": "Alt görev tamamlandı! Sonuçları inceleyebilir ve düzeltmeler veya sonraki adımlar önerebilirsiniz. Her şey iyi görünüyorsa, sonucu üst göreve döndürmek için onaylayın."
->>>>>>> 91f4a862
 	},
 	"questions": {
 		"hasQuestion": "Kilo Code'nun bir sorusu var:"
