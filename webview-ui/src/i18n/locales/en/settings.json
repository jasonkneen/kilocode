{
	"common": {
		"save": "Save",
		"done": "Done",
		"cancel": "Cancel",
		"reset": "Reset",
		"select": "Select",
		"add": "Add Header",
		"remove": "Remove"
	},
	"header": {
		"title": "Settings",
		"saveButtonTooltip": "Save changes",
		"nothingChangedTooltip": "Nothing changed",
		"doneButtonTooltip": "Discard unsaved changes and close settings panel"
	},
	"unsavedChangesDialog": {
		"title": "Unsaved Changes",
		"description": "Do you want to discard changes and continue?",
		"cancelButton": "Cancel",
		"discardButton": "Discard changes"
	},
	"sections": {
		"providers": "Providers",
		"autoApprove": "Auto-Approve",
		"browser": "Browser",
		"checkpoints": "Checkpoints",
		"display": "Display",
		"notifications": "Notifications",
		"contextManagement": "Context",
		"terminal": "Terminal",
		"prompts": "Prompts",
		"experimental": "Experimental",
		"language": "Language",
		"about": "About Kilo Code"
	},
	"prompts": {
		"description": "Configure support prompts that are used for quick actions like enhancing prompts, explaining code, and fixing issues. These prompts help Kilo Code provide better assistance for common development tasks."
	},
	"codeIndex": {
		"title": "Codebase Indexing",
		"description": "Configure codebase indexing settings to enable semantic search of your project. <0>Learn more</0>",
		"statusTitle": "Status",
		"enableLabel": "Enable Codebase Indexing",
<<<<<<< HEAD
		"enableDescription": "<0>Codebase Indexing</0> is an experimental feature that creates a semantic search index of your project using AI embeddings. This enables Kilo Code to better understand and navigate large codebases by finding relevant code based on meaning rather than just keywords.",
=======
		"enableDescription": "<0>Codebase Indexing</0> is an experimental feature that creates a semantic search index of your project using AI embeddings. This enables Roo Code to better understand and navigate large codebases by finding relevant code based on meaning rather than just keywords.",
		"settingsTitle": "Indexing Settings",
		"disabledMessage": "Codebase indexing is currently disabled. Enable it in the global settings to configure indexing options.",
>>>>>>> 39ab0067
		"providerLabel": "Embeddings Provider",
		"embedderProviderLabel": "Embedder Provider",
		"selectProviderPlaceholder": "Select provider",
		"openaiProvider": "OpenAI",
		"ollamaProvider": "Ollama",
		"geminiProvider": "Gemini",
		"geminiApiKeyLabel": "API Key:",
		"geminiApiKeyPlaceholder": "Enter your Gemini API key",
		"openaiCompatibleProvider": "OpenAI Compatible",
		"openAiKeyLabel": "OpenAI API Key",
		"openAiKeyPlaceholder": "Enter your OpenAI API key",
		"openAiCompatibleBaseUrlLabel": "Base URL",
		"openAiCompatibleApiKeyLabel": "API Key",
		"openAiCompatibleApiKeyPlaceholder": "Enter your API key",
		"openAiCompatibleModelDimensionLabel": "Embedding Dimension:",
		"modelDimensionLabel": "Model Dimension",
		"openAiCompatibleModelDimensionPlaceholder": "e.g., 1536",
		"openAiCompatibleModelDimensionDescription": "The embedding dimension (output size) for your model. Check your provider's documentation for this value. Common values: 384, 768, 1536, 3072.",
		"modelLabel": "Model",
		"modelPlaceholder": "Enter model name",
		"selectModel": "Select a model",
		"selectModelPlaceholder": "Select model",
		"ollamaUrlLabel": "Ollama URL:",
		"ollamaBaseUrlLabel": "Ollama Base URL",
		"qdrantUrlLabel": "Qdrant URL",
		"qdrantKeyLabel": "Qdrant Key:",
		"qdrantApiKeyLabel": "Qdrant API Key",
		"qdrantApiKeyPlaceholder": "Enter your Qdrant API key (optional)",
		"setupConfigLabel": "Setup",
		"advancedConfigLabel": "Advanced Configuration",
		"searchMinScoreLabel": "Search Score Threshold",
		"searchMinScoreDescription": "Minimum similarity score (0.0-1.0) required for search results. Lower values return more results but may be less relevant. Higher values return fewer but more relevant results.",
		"searchMinScoreResetTooltip": "Reset to default value (0.4)",
		"searchMaxResultsLabel": "Maximum Search Results",
		"searchMaxResultsDescription": "Maximum number of search results to return when querying the codebase index. Higher values provide more context but may include less relevant results.",
		"resetToDefault": "Reset to default",
		"startIndexingButton": "Start Indexing",
		"clearIndexDataButton": "Clear Index Data",
		"unsavedSettingsMessage": "Please save your settings before starting the indexing process.",
		"clearDataDialog": {
			"title": "Are you sure?",
			"description": "This action cannot be undone. This will permanently delete your codebase index data.",
			"cancelButton": "Cancel",
			"confirmButton": "Clear Data"
		},
		"ollamaUrlPlaceholder": "http://localhost:11434",
		"openAiCompatibleBaseUrlPlaceholder": "https://api.example.com",
		"modelDimensionPlaceholder": "1536",
		"qdrantUrlPlaceholder": "http://localhost:6333",
		"saveError": "Failed to save settings",
		"modelDimensions": "({{dimension}} dimensions)",
		"saveSuccess": "Settings saved successfully",
		"saving": "Saving...",
		"saveSettings": "Save",
		"indexingStatuses": {
			"standby": "Standby",
			"indexing": "Indexing",
			"indexed": "Indexed",
			"error": "Error"
		},
		"close": "Close",
		"validation": {
			"qdrantUrlRequired": "Qdrant URL is required",
			"invalidQdrantUrl": "Invalid Qdrant URL",
			"invalidOllamaUrl": "Invalid Ollama URL",
			"invalidBaseUrl": "Invalid base URL",
			"openaiApiKeyRequired": "OpenAI API key is required",
			"modelSelectionRequired": "Model selection is required",
			"apiKeyRequired": "API key is required",
			"modelIdRequired": "Model ID is required",
			"modelDimensionRequired": "Model dimension is required",
			"geminiApiKeyRequired": "Gemini API key is required",
			"ollamaBaseUrlRequired": "Ollama base URL is required",
			"baseUrlRequired": "Base URL is required",
			"modelDimensionMinValue": "Model dimension must be greater than 0"
		}
	},
	"autoApprove": {
		"description": "Allow Kilo Code to automatically perform operations without requiring approval. Enable these settings only if you fully trust the AI and understand the associated security risks.",
		"readOnly": {
			"label": "Read",
			"description": "When enabled, Kilo Code will automatically view directory contents and read files without requiring you to click the Approve button.",
			"outsideWorkspace": {
				"label": "Include files outside workspace",
				"description": "Allow Kilo Code to read files outside the current workspace without requiring approval."
			}
		},
		"write": {
			"label": "Write",
			"description": "Automatically create and edit files without requiring approval",
			"delayLabel": "Delay after writes to allow diagnostics to detect potential problems",
			"outsideWorkspace": {
				"label": "Include files outside workspace",
				"description": "Allow Kilo Code to create and edit files outside the current workspace without requiring approval."
			},
			"protected": {
				"label": "Include protected files",
				"description": "Allow Kilo Code to create and edit protected files (like .kilocodeignore and .kilocode/ configuration files) without requiring approval."
			}
		},
		"browser": {
			"label": "Browser",
			"description": "Automatically perform browser actions without requiring approval. Note: Only applies when the model supports computer use"
		},
		"retry": {
			"label": "Retry",
			"description": "Automatically retry failed API requests when server returns an error response",
			"delayLabel": "Delay before retrying the request"
		},
		"mcp": {
			"label": "MCP",
			"description": "Enable auto-approval of individual MCP tools in the MCP Servers view (requires both this setting and the tool's individual \"Always allow\" checkbox)"
		},
		"modeSwitch": {
			"label": "Mode",
			"description": "Automatically switch between different modes without requiring approval"
		},
		"subtasks": {
			"label": "Subtasks",
			"description": "Allow creation and completion of subtasks without requiring approval"
		},
		"followupQuestions": {
			"label": "Question",
			"description": "Automatically select the first suggested answer for follow-up questions after the configured timeout",
			"timeoutLabel": "Time to wait before auto-selecting the first answer"
		},
		"execute": {
			"label": "Execute",
			"description": "Automatically execute allowed terminal commands without requiring approval",
			"allowedCommands": "Allowed Auto-Execute Commands",
			"allowedCommandsDescription": "Command prefixes that can be auto-executed when \"Always approve execute operations\" is enabled. Add * to allow all commands (use with caution).",
			"commandPlaceholder": "Enter command prefix (e.g., 'git ')",
			"addButton": "Add"
		},
<<<<<<< HEAD
		"showMenu": {
			"label": "Show auto-approve menu in chat view",
			"description": "When enabled, the auto-approve menu will be displayed at the bottom of the chat view, allowing quick access to auto-approve settings"
=======
		"updateTodoList": {
			"label": "Todo",
			"description": "Automatically update the to-do list without requiring approval"
>>>>>>> 39ab0067
		},
		"apiRequestLimit": {
			"title": "Max Requests",
			"description": "Automatically make this many API requests before asking for approval to continue with the task.",
			"unlimited": "Unlimited"
		}
	},
	"providers": {
		"providerDocumentation": "{{provider}} documentation",
		"configProfile": "Configuration Profile",
		"description": "Save different API configurations to quickly switch between providers and settings.",
		"apiProvider": "API Provider",
		"model": "Model",
		"nameEmpty": "Name cannot be empty",
		"nameExists": "A profile with this name already exists",
		"deleteProfile": "Delete Profile",
		"invalidArnFormat": "Invalid ARN format. Please check the examples above.",
		"enterNewName": "Enter new name",
		"addProfile": "Add Profile",
		"renameProfile": "Rename Profile",
		"newProfile": "New Configuration Profile",
		"enterProfileName": "Enter profile name",
		"createProfile": "Create Profile",
		"cannotDeleteOnlyProfile": "Cannot delete the only profile",
		"searchPlaceholder": "Search profiles",
		"searchProviderPlaceholder": "Search providers",
		"noProviderMatchFound": "No providers found",
		"noMatchFound": "No matching profiles found",
		"vscodeLmDescription": " The VS Code Language Model API allows you to run models provided by other VS Code extensions (including but not limited to GitHub Copilot). The easiest way to get started is to install the Copilot and Copilot Chat extensions from the VS Code Marketplace.",
		"awsCustomArnUse": "Enter a valid Amazon Bedrock ARN for the model you want to use. Format examples:",
		"awsCustomArnDesc": "Make sure the region in the ARN matches your selected AWS Region above.",
		"openRouterApiKey": "OpenRouter API Key",
		"getOpenRouterApiKey": "Get OpenRouter API Key",
		"apiKeyStorageNotice": "API keys are stored securely in VSCode's Secret Storage",
		"glamaApiKey": "Glama API Key",
		"getGlamaApiKey": "Get Glama API Key",
		"useCustomBaseUrl": "Use custom base URL",
		"useReasoning": "Enable reasoning",
		"useHostHeader": "Use custom Host header",
		"useLegacyFormat": "Use legacy OpenAI API format",
		"customHeaders": "Custom Headers",
		"headerName": "Header name",
		"headerValue": "Header value",
		"noCustomHeaders": "No custom headers defined. Click the + button to add one.",
		"requestyApiKey": "Requesty API Key",
		"refreshModels": {
			"label": "Refresh Models",
			"hint": "Please reopen the settings to see the latest models.",
			"loading": "Refreshing models list...",
			"success": "Models list refreshed successfully!",
			"error": "Failed to refresh models list. Please try again."
		},
		"getRequestyApiKey": "Get Requesty API Key",
		"openRouterTransformsText": "Compress prompts and message chains to the context size (<a>OpenRouter Transforms</a>)",
		"anthropicApiKey": "Anthropic API Key",
		"getAnthropicApiKey": "Get Anthropic API Key",
		"anthropicUseAuthToken": "Pass Anthropic API Key as Authorization header instead of X-Api-Key",
		"chutesApiKey": "Chutes API Key",
		"getChutesApiKey": "Get Chutes API Key",
		"deepSeekApiKey": "DeepSeek API Key",
		"getDeepSeekApiKey": "Get DeepSeek API Key",
		"geminiApiKey": "Gemini API Key",
		"getGroqApiKey": "Get Groq API Key",
		"groqApiKey": "Groq API Key",
		"getGeminiApiKey": "Get Gemini API Key",
		"openAiApiKey": "OpenAI API Key",
		"apiKey": "API Key",
		"openAiBaseUrl": "Base URL",
		"getOpenAiApiKey": "Get OpenAI API Key",
		"mistralApiKey": "Mistral API Key",
		"getMistralApiKey": "Get Mistral / Codestral API Key",
		"codestralBaseUrl": "Codestral Base URL (Optional)",
		"codestralBaseUrlDesc": "Set an alternative URL for the Codestral model.",
		"xaiApiKey": "xAI API Key",
		"getXaiApiKey": "Get xAI API Key",
		"litellmApiKey": "LiteLLM API Key",
		"litellmBaseUrl": "LiteLLM Base URL",
		"awsCredentials": "AWS Credentials",
		"awsProfile": "AWS Profile",
		"awsProfileName": "AWS Profile Name",
		"awsAccessKey": "AWS Access Key",
		"awsSecretKey": "AWS Secret Key",
		"awsSessionToken": "AWS Session Token",
		"awsRegion": "AWS Region",
		"awsCrossRegion": "Use cross-region inference",
		"awsBedrockVpc": {
			"useCustomVpcEndpoint": "Use custom VPC endpoint",
			"vpcEndpointUrlPlaceholder": "Enter VPC Endpoint URL (optional)",
			"examples": "Examples:"
		},
		"enablePromptCaching": "Enable prompt caching",
		"enablePromptCachingTitle": "Enable prompt caching to improve performance and reduce costs for supported models.",
		"cacheUsageNote": "Note: If you don't see cache usage, try selecting a different model and then selecting your desired model again.",
		"vscodeLmModel": "Language Model",
		"vscodeLmWarning": "Note: This is a very experimental integration and provider support will vary. If you get an error about a model not being supported, that's an issue on the provider's end.",
		"googleCloudSetup": {
			"title": "To use Google Cloud Vertex AI, you need to:",
			"step1": "1. Create a Google Cloud account, enable the Vertex AI API & enable the desired Claude models.",
			"step2": "2. Install the Google Cloud CLI & configure application default credentials.",
			"step3": "3. Or create a service account with credentials."
		},
		"googleCloudCredentials": "Google Cloud Credentials",
		"googleCloudKeyFile": "Google Cloud Key File Path",
		"googleCloudProjectId": "Google Cloud Project ID",
		"googleCloudRegion": "Google Cloud Region",
		"lmStudio": {
			"baseUrl": "Base URL (optional)",
			"modelId": "Model ID",
			"speculativeDecoding": "Enable Speculative Decoding",
			"draftModelId": "Draft Model ID",
			"draftModelDesc": "Draft model must be from the same model family for speculative decoding to work correctly.",
			"selectDraftModel": "Select Draft Model",
			"noModelsFound": "No draft models found. Please ensure LM Studio is running with Server Mode enabled.",
			"description": "LM Studio allows you to run models locally on your computer. For instructions on how to get started, see their <a>quickstart guide</a>. You will also need to start LM Studio's <b>local server</b> feature to use it with this extension. <span>Note:</span> Kilo Code uses complex prompts and works best with Claude models. Less capable models may not work as expected."
		},
		"ollama": {
			"baseUrl": "Base URL (optional)",
			"modelId": "Model ID",
			"description": "Ollama allows you to run models locally on your computer. For instructions on how to get started, see their quickstart guide.",
			"warning": "Note: Kilo Code uses complex prompts and works best with Claude models. Less capable models may not work as expected."
		},
		"unboundApiKey": "Unbound API Key",
		"getUnboundApiKey": "Get Unbound API Key",
		"unboundRefreshModelsSuccess": "Models list updated! You can now select from the latest models.",
		"unboundInvalidApiKey": "Invalid API key. Please check your API key and try again.",
		"humanRelay": {
			"description": "No API key is required, but the user needs to help copy and paste the information to the web chat AI.",
			"instructions": "During use, a dialog box will pop up and the current message will be copied to the clipboard automatically. You need to paste these to web versions of AI (such as ChatGPT or Claude), then copy the AI's reply back to the dialog box and click the confirm button."
		},
		"openRouter": {
			"providerRouting": {
				"title": "OpenRouter Provider Routing",
				"description": "OpenRouter routes requests to the best available providers for your model. By default, requests are load balanced across the top providers to maximize uptime. However, you can choose a specific provider to use for this model.",
				"learnMore": "Learn more about provider routing"
			}
		},
		"cerebras": {
			"apiKey": "Cerebras API Key",
			"getApiKey": "Get Cerebras API Key"
		},
		"customModel": {
			"capabilities": "Configure the capabilities and pricing for your custom OpenAI-compatible model. Be careful when specifying the model capabilities, as they can affect how Kilo Code performs.",
			"maxTokens": {
				"label": "Max Output Tokens",
				"description": "Maximum number of tokens the model can generate in a response. (Specify -1 to allow the server to set the max tokens.)"
			},
			"contextWindow": {
				"label": "Context Window Size",
				"description": "Total tokens (input + output) the model can process."
			},
			"imageSupport": {
				"label": "Image Support",
				"description": "Is this model capable of processing and understanding images?"
			},
			"computerUse": {
				"label": "Computer Use",
				"description": "Is this model capable of interacting with a browser? (e.g. Claude 3.7 Sonnet)."
			},
			"promptCache": {
				"label": "Prompt Caching",
				"description": "Is this model capable of caching prompts?"
			},
			"pricing": {
				"input": {
					"label": "Input Price",
					"description": "Cost per million tokens in the input/prompt. This affects the cost of sending context and instructions to the model."
				},
				"output": {
					"label": "Output Price",
					"description": "Cost per million tokens in the model's response. This affects the cost of generated content and completions."
				},
				"cacheReads": {
					"label": "Cache Reads Price",
					"description": "Cost per million tokens for reading from the cache. This is the price charged when a cached response is retrieved."
				},
				"cacheWrites": {
					"label": "Cache Writes Price",
					"description": "Cost per million tokens for writing to the cache. This is the price charged when a prompt is cached for the first time."
				}
			},
			"resetDefaults": "Reset to Defaults"
		},
		"rateLimitSeconds": {
			"label": "Rate limit",
			"description": "Minimum time between API requests."
		},
		"reasoningEffort": {
			"label": "Model Reasoning Effort",
			"high": "High",
			"medium": "Medium",
			"low": "Low"
		},
		"setReasoningLevel": "Enable Reasoning Effort",
		"claudeCode": {
			"pathLabel": "Claude Code Path",
			"description": "Optional path to your Claude Code CLI. Defaults to 'claude' if not set.",
			"placeholder": "Default: claude"
		},
		"geminiCli": {
			"description": "This provider uses OAuth authentication from the Gemini CLI tool and does not require API keys.",
			"oauthPath": "OAuth Credentials Path (optional)",
			"oauthPathDescription": "Path to the OAuth credentials file. Leave empty to use the default location (~/.gemini/oauth_creds.json).",
			"instructions": "If you haven't authenticated yet, please run",
			"instructionsContinued": "in your terminal first.",
			"setupLink": "Gemini CLI Setup Instructions",
			"requirementsTitle": "Important Requirements",
			"requirement1": "First, you need to install the Gemini CLI tool",
			"requirement2": "Then, run gemini in your terminal and make sure you Log in with Google",
			"requirement3": "Only works with personal Google accounts (not Google Workspace accounts)",
			"requirement4": "Does not use API keys - authentication is handled via OAuth",
			"requirement5": "Requires the Gemini CLI tool to be installed and authenticated first",
			"freeAccess": "Free tier access via OAuth authentication"
		}
	},
	"browser": {
		"enable": {
			"label": "Enable browser tool",
			"description": "When enabled, Kilo Code can use a browser to interact with websites when using models that support computer use. <0>Learn more</0>"
		},
		"viewport": {
			"label": "Viewport size",
			"description": "Select the viewport size for browser interactions. This affects how websites are displayed and interacted with.",
			"options": {
				"largeDesktop": "Large Desktop (1280x800)",
				"smallDesktop": "Small Desktop (900x600)",
				"tablet": "Tablet (768x1024)",
				"mobile": "Mobile (360x640)"
			}
		},
		"screenshotQuality": {
			"label": "Screenshot quality",
			"description": "Adjust the WebP quality of browser screenshots. Higher values provide clearer screenshots but increase token usage."
		},
		"remote": {
			"label": "Use remote browser connection",
			"description": "Connect to a Chrome browser running with remote debugging enabled (--remote-debugging-port=9222).",
			"urlPlaceholder": "Custom URL (e.g., http://localhost:9222)",
			"testButton": "Test Connection",
			"testingButton": "Testing...",
			"instructions": "Enter the DevTools Protocol host address or leave empty to auto-discover Chrome local instances. The Test Connection button will try the custom URL if provided, or auto-discover if the field is empty."
		}
	},
	"checkpoints": {
		"enable": {
			"label": "Enable automatic checkpoints",
			"description": "When enabled, Kilo Code will automatically create checkpoints during task execution, making it easy to review changes or revert to earlier states. <0>Learn more</0>"
		}
	},
	"display": {
		"taskTimeline": {
			"label": "Show task timeline",
			"description": "Display a visual timeline of task messages, colorized by type, allowing you to quickly view task progress and scroll back to specific points in the task's history."
		}
	},
	"notifications": {
		"sound": {
			"label": "Enable sound effects",
			"description": "When enabled, Kilo Code will play sound effects for notifications and events.",
			"volumeLabel": "Volume"
		},
		"tts": {
			"label": "Enable text-to-speech",
			"description": "When enabled, Kilo Code will read aloud its responses using text-to-speech.",
			"speedLabel": "Speed"
		}
	},
	"contextManagement": {
		"description": "Control what information is included in the AI's context window, affecting token usage and response quality",
		"autoCondenseContextPercent": {
			"label": "Threshold to trigger intelligent context condensing",
			"description": "When the context window reaches this threshold, Kilo Code will automatically condense it."
		},
		"condensingApiConfiguration": {
			"label": "API Configuration for Context Condensing",
			"description": "Select which API configuration to use for context condensing operations. Leave unselected to use the current active configuration.",
			"useCurrentConfig": "Default"
		},
		"customCondensingPrompt": {
			"label": "Custom Context Condensing Prompt",
			"description": "Customize the system prompt used for context condensing. Leave empty to use the default prompt.",
			"placeholder": "Enter your custom condensing prompt here...\n\nYou can use the same structure as the default prompt:\n- Previous Conversation\n- Current Work\n- Key Technical Concepts\n- Relevant Files and Code\n- Problem Solving\n- Pending Tasks and Next Steps",
			"reset": "Reset to Default",
			"hint": "Empty = use default prompt"
		},
		"autoCondenseContext": {
			"name": "Automatically trigger intelligent context condensing",
			"description": "When enabled, Kilo Code will automatically condense the context when the threshold is reached. When disabled, you can still manually trigger context condensing."
		},
		"openTabs": {
			"label": "Open tabs context limit",
			"description": "Maximum number of VSCode open tabs to include in context. Higher values provide more context but increase token usage."
		},
		"workspaceFiles": {
			"label": "Workspace files context limit",
			"description": "Maximum number of files to include in current working directory details. Higher values provide more context but increase token usage."
		},
		"rooignore": {
			"label": "Show .kilocodeignore'd files in lists and searches",
			"description": "When enabled, files matching patterns in .kilocodeignore will be shown in lists with a lock symbol. When disabled, these files will be completely hidden from file lists and searches."
		},
		"maxConcurrentFileReads": {
			"label": "Concurrent file reads limit",
			"description": "Maximum number of files the 'read_file' tool can process concurrently. Higher values may speed up reading multiple small files but increase memory usage."
		},
		"maxReadFile": {
			"label": "File read auto-truncate threshold",
			"description": "Kilo Code reads this number of lines when the model omits start/end values. If this number is less than the file's total, Kilo Code generates a line number index of code definitions. Special cases: -1 instructs Kilo Code to read the entire file (without indexing), and 0 instructs it to read no lines and provides line indexes only for minimal context. Lower values minimize initial context usage, enabling precise subsequent line-range reads. Explicit start/end requests are not limited by this setting.",
			"lines": "lines",
			"always_full_read": "Always read entire file"
		},
		"condensingThreshold": {
			"label": "Condensing Trigger Threshold",
			"selectProfile": "Configure threshold for profile",
			"defaultProfile": "Global Default (all profiles)",
			"defaultDescription": "When context reaches this percentage, it will be automatically condensed for all profiles unless they have custom settings",
			"profileDescription": "Custom threshold for this profile only (overrides global default)",
			"inheritDescription": "This profile inherits the global default threshold ({{threshold}}%)",
			"usesGlobal": "(uses global {{threshold}}%)"
		}
	},
	"terminal": {
		"basic": {
			"label": "Terminal Settings: Basic",
			"description": "Basic terminal settings"
		},
		"advanced": {
			"label": "Terminal Settings: Advanced",
			"description": "The following options may require a terminal restart to apply the setting."
		},
		"outputLineLimit": {
			"label": "Terminal output limit",
			"description": "Maximum number of lines to include in terminal output when executing commands. When exceeded lines will be removed from the middle, saving tokens. <0>Learn more</0>"
		},
		"shellIntegrationTimeout": {
			"label": "Terminal shell integration timeout",
			"description": "Maximum time to wait for shell integration to initialize before executing commands. For users with long shell startup times, this value may need to be increased if you see \"Shell Integration Unavailable\" errors in the terminal. <0>Learn more</0>"
		},
		"shellIntegrationDisabled": {
			"label": "Disable terminal shell integration",
			"description": "Enable this if terminal commands aren't working correctly or you see 'Shell Integration Unavailable' errors. This uses a simpler method to run commands, bypassing some advanced terminal features. <0>Learn more</0>"
		},
		"commandDelay": {
			"label": "Terminal command delay",
			"description": "Delay in milliseconds to add after command execution. The default setting of 0 disables the delay completely. This can help ensure command output is fully captured in terminals with timing issues. In most terminals it is implemented by setting `PROMPT_COMMAND='sleep N'` and Powershell appends `start-sleep` to the end of each command. Originally was workaround for VSCode bug#237208 and may not be needed. <0>Learn more</0>"
		},
		"compressProgressBar": {
			"label": "Compress progress bar output",
			"description": "When enabled, processes terminal output with carriage returns (\\r) to simulate how a real terminal would display content. This removes intermediate progress bar states, retaining only the final state, which conserves context space for more relevant information. <0>Learn more</0>"
		},
		"powershellCounter": {
			"label": "Enable PowerShell counter workaround",
			"description": "When enabled, adds a counter to PowerShell commands to ensure proper command execution. This helps with PowerShell terminals that might have issues with command output capture. <0>Learn more</0>"
		},
		"zshClearEolMark": {
			"label": "Clear ZSH EOL mark",
			"description": "When enabled, clears the ZSH end-of-line mark by setting PROMPT_EOL_MARK=''. This prevents issues with command output interpretation when output ends with special characters like '%'. <0>Learn more</0>"
		},
		"zshOhMy": {
			"label": "Enable Oh My Zsh integration",
			"description": "When enabled, sets ITERM_SHELL_INTEGRATION_INSTALLED=Yes to enable Oh My Zsh shell integration features. Applying this setting might require restarting the IDE. <0>Learn more</0>"
		},
		"zshP10k": {
			"label": "Enable Powerlevel10k integration",
			"description": "When enabled, sets POWERLEVEL9K_TERM_SHELL_INTEGRATION=true to enable Powerlevel10k shell integration features. <0>Learn more</0>"
		},
		"zdotdir": {
			"label": "Enable ZDOTDIR handling",
			"description": "When enabled, creates a temporary directory for ZDOTDIR to handle zsh shell integration properly. This ensures VSCode shell integration works correctly with zsh while preserving your zsh configuration. <0>Learn more</0>"
		},
		"inheritEnv": {
			"label": "Inherit environment variables",
			"description": "When enabled, the terminal will inherit environment variables from VSCode's parent process, such as user-profile-defined shell integration settings. This directly toggles VSCode global setting `terminal.integrated.inheritEnv`. <0>Learn more</0>"
		}
	},
	"advanced": {
		"diff": {
			"label": "Enable editing through diffs",
			"description": "When enabled, Kilo Code will be able to edit files more quickly and will automatically reject truncated full-file writes. Works best with the latest Claude 4 Sonnet model.",
			"strategy": {
				"label": "Diff strategy",
				"options": {
					"standard": "Standard (Single block)",
					"multiBlock": "Experimental: Multi-block diff",
					"unified": "Experimental: Unified diff"
				},
				"descriptions": {
					"standard": "Standard diff strategy applies changes to a single code block at a time.",
					"unified": "Unified diff strategy takes multiple approaches to applying diffs and chooses the best approach.",
					"multiBlock": "Multi-block diff strategy allows updating multiple code blocks in a file in one request."
				}
			},
			"matchPrecision": {
				"label": "Match precision",
				"description": "This slider controls how precisely code sections must match when applying diffs. Lower values allow more flexible matching but increase the risk of incorrect replacements. Use values below 100% with extreme caution."
			}
		}
	},
	"experimental": {
		"DIFF_STRATEGY_UNIFIED": {
			"name": "Use experimental unified diff strategy",
			"description": "Enable the experimental unified diff strategy. This strategy might reduce the number of retries caused by model errors but may cause unexpected behavior or incorrect edits. Only enable if you understand the risks and are willing to carefully review all changes."
		},
		"SEARCH_AND_REPLACE": {
			"name": "Use experimental search and replace tool",
			"description": "Enable the experimental search and replace tool, allowing Kilo Code to replace multiple instances of a search term in one request."
		},
		"INSERT_BLOCK": {
			"name": "Use experimental insert content tool",
			"description": "Enable the experimental insert content tool, allowing Kilo Code to insert content at specific line numbers without needing to create a diff."
		},
		"POWER_STEERING": {
			"name": "Use experimental \"power steering\" mode",
			"description": "When enabled, Kilo Code will remind the model about the details of its current mode definition more frequently. This will lead to stronger adherence to role definitions and custom instructions, but will use more tokens per message."
		},
		"AUTOCOMPLETE": {
			"name": "Use experimental \"autocomplete\" feature",
			"description": "When enabled, Kilo Code will provide inline code suggestions as you type. Requires Kilo Code API Provider."
		},
		"CONCURRENT_FILE_READS": {
			"name": "Enable concurrent file reads",
			"description": "When enabled, Kilo Code can read multiple files in a single request. When disabled, Kilo Code must read files one at a time. Disabling this can help when working with less capable models or when you want more control over file access."
		},
		"MULTI_SEARCH_AND_REPLACE": {
			"name": "Use experimental multi block diff tool",
			"description": "When enabled, Kilo Code will use multi block diff tool. This will try to update multiple code blocks in the file in one request."
		},
		"MARKETPLACE": {
			"name": "Enable Marketplace",
			"description": "When enabled, you can install MCPs and custom modes from the Marketplace."
		},
		"MULTI_FILE_APPLY_DIFF": {
			"name": "Enable concurrent file edits",
			"description": "When enabled, Kilo Code can edit multiple files in a single request. When disabled, Kilo Code must edit files one at a time. Disabling this can help when working with less capable models or when you want more control over file modifications."
		}
	},
	"promptCaching": {
		"label": "Disable prompt caching",
		"description": "When checked, Kilo Code will not use prompt caching for this model."
	},
	"temperature": {
		"useCustom": "Use custom temperature",
		"description": "Controls randomness in the model's responses.",
		"rangeDescription": "Higher values make output more random, lower values make it more deterministic."
	},
	"modelInfo": {
		"supportsImages": "Supports images",
		"noImages": "Does not support images",
		"supportsComputerUse": "Supports computer use",
		"noComputerUse": "Does not support computer use",
		"supportsPromptCache": "Supports prompt caching",
		"noPromptCache": "Does not support prompt caching",
		"maxOutput": "Max output",
		"inputPrice": "Input price",
		"outputPrice": "Output price",
		"cacheReadsPrice": "Cache reads price",
		"cacheWritesPrice": "Cache writes price",
		"enableStreaming": "Enable streaming",
		"enableR1Format": "Enable R1 model parameters",
		"enableR1FormatTips": "Must be enabled when using R1 models such as QWQ to prevent 400 errors",
		"useAzure": "Use Azure",
		"azureApiVersion": "Set Azure API version",
		"gemini": {
			"freeRequests": "* Free up to {{count}} requests per minute. After that, billing depends on prompt size.",
			"pricingDetails": "For more info, see pricing details.",
			"billingEstimate": "* Billing is an estimate - exact cost depends on prompt size."
		}
	},
	"modelPicker": {
		"automaticFetch": "The extension automatically fetches the latest list of models available on <serviceLink>{{serviceName}}</serviceLink>. If you're unsure which model to choose, Kilo Code works best with <defaultModelLink>{{defaultModelId}}</defaultModelLink>. You can also try searching \"free\" for no-cost options currently available.",
		"label": "Model",
		"searchPlaceholder": "Search",
		"noMatchFound": "No match found",
		"useCustomModel": "Use custom: {{modelId}}"
	},
	"footer": {
		"feedback": "If you have any questions or feedback, feel free to open an issue at <githubLink>github.com/Kilo-Org/kilocode</githubLink> or join <redditLink>reddit.com/r/kilocode</redditLink> or <discordLink>kilocode.ai/discord</discordLink>.",
		"support": "For financial questions, please contact Customer Support at <supportLink>https://kilocode.ai/support</supportLink>",
		"telemetry": {
			"label": "Allow error and usage reporting",
			"description": "Help improve Kilo Code by sending usage data and error reports. No code, prompts, or personal information is ever sent. See our privacy policy for more details."
		},
		"settings": {
			"import": "Import",
			"export": "Export",
			"reset": "Reset"
		}
	},
	"thinkingBudget": {
		"maxTokens": "Max Tokens",
		"maxThinkingTokens": "Max Thinking Tokens"
	},
	"validation": {
		"apiKey": "You must provide a valid API key.",
		"awsRegion": "You must choose a region to use with Amazon Bedrock.",
		"googleCloud": "You must provide a valid Google Cloud Project ID and Region.",
		"modelId": "You must provide a valid model ID.",
		"modelSelector": "You must provide a valid model selector.",
		"openAi": "You must provide a valid base URL, API key, and model ID.",
		"arn": {
			"invalidFormat": "Invalid ARN format. Please check the format requirements.",
			"regionMismatch": "Warning: The region in your ARN ({{arnRegion}}) does not match your selected region ({{region}}). This may cause access issues. The provider will use the region from the ARN."
		},
		"modelAvailability": "The model ID ({{modelId}}) you provided is not available. Please choose a different model.",
		"providerNotAllowed": "Provider '{{provider}}' is not allowed by your organization",
		"modelNotAllowed": "Model '{{model}}' is not allowed for provider '{{provider}}' by your organization",
		"profileInvalid": "This profile contains a provider or model that is not allowed by your organization"
	},
	"placeholders": {
		"apiKey": "Enter API Key...",
		"profileName": "Enter profile name",
		"accessKey": "Enter Access Key...",
		"secretKey": "Enter Secret Key...",
		"sessionToken": "Enter Session Token...",
		"credentialsJson": "Enter Credentials JSON...",
		"keyFilePath": "Enter Key File Path...",
		"projectId": "Enter Project ID...",
		"customArn": "Enter ARN (e.g. arn:aws:bedrock:us-east-1:123456789012:foundation-model/my-model)",
		"baseUrl": "Enter base URL...",
		"modelId": {
			"lmStudio": "e.g. meta-llama-3.1-8b-instruct",
			"lmStudioDraft": "e.g. lmstudio-community/llama-3.2-1b-instruct",
			"ollama": "e.g. llama3.1"
		},
		"numbers": {
			"maxTokens": "e.g. 4096",
			"contextWindow": "e.g. 128000",
			"inputPrice": "e.g. 0.0001",
			"outputPrice": "e.g. 0.0002",
			"cacheWritePrice": "e.g. 0.00005"
		}
	},
	"defaults": {
		"ollamaUrl": "Default: http://localhost:11434",
		"lmStudioUrl": "Default: http://localhost:1234",
		"geminiUrl": "Default: https://generativelanguage.googleapis.com"
	},
	"labels": {
		"customArn": "Custom ARN",
		"useCustomArn": "Use custom ARN..."
	},
	"includeMaxOutputTokens": "Include max output tokens",
	"includeMaxOutputTokensDescription": "Send max output tokens parameter in API requests. Some providers may not support this."
}<|MERGE_RESOLUTION|>--- conflicted
+++ resolved
@@ -42,13 +42,9 @@
 		"description": "Configure codebase indexing settings to enable semantic search of your project. <0>Learn more</0>",
 		"statusTitle": "Status",
 		"enableLabel": "Enable Codebase Indexing",
-<<<<<<< HEAD
 		"enableDescription": "<0>Codebase Indexing</0> is an experimental feature that creates a semantic search index of your project using AI embeddings. This enables Kilo Code to better understand and navigate large codebases by finding relevant code based on meaning rather than just keywords.",
-=======
-		"enableDescription": "<0>Codebase Indexing</0> is an experimental feature that creates a semantic search index of your project using AI embeddings. This enables Roo Code to better understand and navigate large codebases by finding relevant code based on meaning rather than just keywords.",
 		"settingsTitle": "Indexing Settings",
 		"disabledMessage": "Codebase indexing is currently disabled. Enable it in the global settings to configure indexing options.",
->>>>>>> 39ab0067
 		"providerLabel": "Embeddings Provider",
 		"embedderProviderLabel": "Embedder Provider",
 		"selectProviderPlaceholder": "Select provider",
@@ -183,15 +179,13 @@
 			"commandPlaceholder": "Enter command prefix (e.g., 'git ')",
 			"addButton": "Add"
 		},
-<<<<<<< HEAD
 		"showMenu": {
 			"label": "Show auto-approve menu in chat view",
 			"description": "When enabled, the auto-approve menu will be displayed at the bottom of the chat view, allowing quick access to auto-approve settings"
-=======
+		},
 		"updateTodoList": {
 			"label": "Todo",
 			"description": "Automatically update the to-do list without requiring approval"
->>>>>>> 39ab0067
 		},
 		"apiRequestLimit": {
 			"title": "Max Requests",
